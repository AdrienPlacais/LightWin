#!/usr/bin/env python3
# -*- coding: utf-8 -*-
<<<<<<< HEAD
"""
=======
r"""
>>>>>>> beece632
Hold everything related to emittances, Twiss, envelopes.

They are stored in a :class:`SinglePhaseSpaceBeamParameters`, which are
gathered in a :class:`BeamParameters` object.

.. todo::
    May be interesting to create a ``BeamInitialState``, in the same fashion as
    :class:`.ParticleInitialState`. ``BeamInitialState`` would be the only one
    to have a ``tracewin_command``.

For a list of the units associated with every parameter, see
:ref:`units-beam-parameters-label`.

Maybe like this :ref:`Blaa <units-beam-parameters-label>`

"""
from typing import Any, Callable
from dataclasses import dataclass
import logging

import numpy as np

import config_manager as con

from core.elements.element import Element

from tracewin_utils.interface import beam_parameters_to_command

from util import converters
from util.helper import (recursive_items,
                         recursive_getter,
                         range_vals,
                         range_vals_object)


PHASE_SPACES = ('zdelta', 'z', 'phiw', 'x', 'y', 't',
                'phiw99', 'x99', 'y99')


@dataclass
class BeamParameters:
    """
    Hold all emittances, envelopes, etc in various planes.

    Attributes
    ----------
    z_abs : np.ndarray | None, optional
        Absolute position in the linac in m. The default is None.
    gamma_kin : np.ndarray | float | None, optional
        Lorentz gamma factor. The default is None.
    beta_kin : np.ndarray | float | None, optional
        Lorentz gamma factor. The default is None. If `beta_kin` is not
        provided but `gamma_kin` is, `beta_kin` is automatically calculated at
        initialisation.
    element_to_index : Callable[[str | Element, str | None],
                                 int | slice] | None, optional
        Takes an `Element`, its name, 'first' or 'last' as argument, and
        returns correspondinf index. Index should be the same in all the arrays
        attributes of this class: `z_abs`, `beam_parameters` attributes, etc.
        Used to easily `get` the desired properties at the proper position. The
        default is None.
    zdelta : SinglePhaseSpaceBeamParameters
        Holds beam parameters in the [z-zdelta] plane.
    z : SinglePhaseSpaceBeamParameters
        Holds beam parameters in the [z-z'] plane.
    phiw : SinglePhaseSpaceBeamParameters
        Holds beam parameters in the [phi-W] plane.
    x : SinglePhaseSpaceBeamParameters
        Holds beam parameters in the [x-x'] plane. Only used with 3D
        simulations.
    y : SinglePhaseSpaceBeamParameters
        Holds beam parameters in the [y-y'] plane. Only used with 3D
        simulations.
    t : SinglePhaseSpaceBeamParameters
        Holds beam parameters in the [t-t'] (transverse) plane. Only used with
        3D simulations.
    phiw99 : SinglePhaseSpaceBeamParameters
        Holds 99% beam parameters in the [phi-W] plane. Only used with
        multiparticle simulations.
    x99 : SinglePhaseSpaceBeamParameters
        Holds 99% beam parameters in the [x-x'] plane. Only used with
        multiparticle simulations.
    y99 : SinglePhaseSpaceBeamParameters
        Holds 99% beam parameters in the [y-y'] plane. Only used with
        multiparticle simulations.

    """

    z_abs: np.ndarray | float | None = None
    gamma_kin: np.ndarray | float | None = None
    beta_kin: np.ndarray | float | None = None
    element_to_index: Callable[[str | Element, str | None], int | slice] \
        | None = None

    def __post_init__(self) -> None:
        """Define the attributes that may be used."""
        if self.beta_kin is None and self.gamma_kin is not None:
            self.beta_kin = converters.energy(self.gamma_kin, 'gamma to beta')

        self.zdelta: SinglePhaseSpaceBeamParameters
        self.z: SinglePhaseSpaceBeamParameters
        self.phiw: SinglePhaseSpaceBeamParameters
        self.x: SinglePhaseSpaceBeamParameters
        self.y: SinglePhaseSpaceBeamParameters
        self.t: SinglePhaseSpaceBeamParameters
        self.phiw99: SinglePhaseSpaceBeamParameters
        self.x99: SinglePhaseSpaceBeamParameters
        self.y99: SinglePhaseSpaceBeamParameters

    def __str__(self) -> str:
        """Give compact information on the data that is stored."""
        out = "\tBeamParameters:\n"
        out += "\t\t" + range_vals("zdelta.eps", self.zdelta.eps)
        out += "\t\t" + range_vals("zdelta.beta", self.zdelta.beta)
        out += "\t\t" + range_vals("zdelta.mismatch",
                                   self.zdelta.mismatch_factor)
        return out

    def has(self, key: str) -> bool:
        """
        Tell if the required attribute is in this class.

        Specifics of this method: twiss_zdelta will return True, even if the
        correct property is zdelta.twiss.
        """
        if _phase_space_name_hidden_in_key(key):
            key, phase_space = _separate_var_from_phase_space(key)
            return key in recursive_items(vars(vars(self)[phase_space]))
        return key in recursive_items(vars(self))

    def get(self, *keys: str, to_numpy: bool = True, none_to_nan: bool = False,
            elt: Element | None = None, pos: str | None = None,
            phase_space: str | None = None, **kwargs: Any) -> Any:
        """
        Shorthand to get attributes from this class or its attributes.

        What is particular in this getter is that all
        SinglePhaseSpaceBeamParameters attributes have attributes with the same
        name: `twiss`, `alpha`, `beta`, `gamma`, `eps`, `envelopes_pos` and
        `envelopes_energy`.
        Hence, you must provide either a `phase_space` argument which shall be
        in PHASE_SPACES, either you must append the name of the phase space to
        the name of the desired variable.

        Parameters
        ----------
        *keys: str
            Name of the desired attributes.
        to_numpy : bool, optional
            If you want the list output to be converted to a np.ndarray. The
            default is True.
        none_to_nan : bool, optional
            To convert None to np.NaN. The default is True.
        elt : Element | None, optional
            If provided, return the attributes only at the considered Element.
        pos : 'in' | 'out' | None
            If you want the attribute at the entry, exit, or in the whole
            Element.
        phase_space : ['z', 'zdelta', 'phi_w', 'x', 'y'] | None, optional
            Phase space in which you want the key. The default is None. In this
            case, the quantities from the zdelta phase space are taken.
        **kwargs: Any
            Other arguments passed to recursive getter.

        Returns
        -------
        out : Any
            Attribute(s) value(s).

        """
        val = {key: [] for key in keys}
        for key in keys:
            short_key = key
            if _phase_space_name_hidden_in_key(key):
                if phase_space is not None:
                    logging.warning(
                        "Amibiguous: you asked for two phase-spaces. One with "
                        f"keyword argument {phase_space = }, and another with "
                        f"the positional argument {key = }. I take phase "
                        f"space from {key = }.")
                short_key, phase_space = _separate_var_from_phase_space(key)

            if not self.has(short_key):
                val[key] = None
                continue

            for stored_key, stored_val in vars(self).items():
                if stored_key == short_key:
                    val[key] = stored_val

                    if None not in (self.element_to_index, elt):
                        idx = self.element_to_index(elt=elt, pos=pos)
                        val[key] = val[key][idx]

                    break

                if stored_key == phase_space:
                    val[key] = recursive_getter(
                        short_key, vars(stored_val), to_numpy=False,
                        none_to_nan=False, **kwargs)

                    if val[key] is None:
                        continue

                    if None not in (self.element_to_index, elt):
                        idx = self.element_to_index(elt=elt, pos=pos)
                        val[key] = val[key][idx]

                    break

        out = [val[key] for key in keys]
        if to_numpy:
            out = [np.array(val) if isinstance(val, list) else val
                   for val in out]
            if none_to_nan:
                out = [val.astype(float) for val in out]

        if len(out) == 1:
            return out[0]
        return tuple(out)

    @property
    def tracewin_command(self) -> list[str]:
        """Return the proper input beam parameters command."""
        _tracewin_command = self._create_tracewin_command()
        return _tracewin_command

    def _create_tracewin_command(self, warn_missing_phase_space: bool = True
                                 ) -> list[str]:
        """
        Turn emittance, alpha, beta from the proper phase-spaces into command.

        When phase-spaces were not created, we return np.NaN which will
        ultimately lead TraceWin to take this data from its `.ini` file.

        """
        args = []
        for phase_space_name in ['x', 'y', 'z']:
            if phase_space_name not in self.__dir__():
                eps, alpha, beta = np.NaN, np.NaN, np.NaN

                phase_spaces_are_needed = \
                    (isinstance(self.z_abs, np.ndarray)
                        and self.z_abs[0] > 1e-10) \
                    or (isinstance(self.z_abs, float) and self.z_abs > 1e-10)

                if warn_missing_phase_space and phase_spaces_are_needed:
                    logging.warning(f"{phase_space_name} phase space not "
                                    "defined, keeping default inputs from the "
                                    "`.ini.`.")
            else:
                phase_space = getattr(self, phase_space_name)
                eps, alpha, beta = _to_float_if_necessary(
                    *phase_space.get('eps', 'alpha', 'beta')
                )

            args.extend((eps, alpha, beta))
        return beam_parameters_to_command(*args)

    def create_phase_spaces(self,
                            *args: str,
                            **kwargs: dict[str, np.ndarray | float | None]
                            ) -> None:
        """
        Recursively create the phase spaces with their initial values.

        Parameters
        ----------
        *args : str
            Name of the phase spaces to be created.
        **kwargs : dict[str, np.ndarray | float]
            Keyword arguments to directly initialize properties in some phase
            spaces. Name of the keyword argument must correspond to a phase
            space. Argument must be a dictionary, which keys must be
            understandable by SinglePhaseSpaceBeamParameters.__init__: alpha,
            beta, gamma, eps, twiss, envelope_pos and envelope_energy are
            allowed values.

        """
        for arg in args:
            phase_space_kwargs = kwargs.get(arg, None)
            if phase_space_kwargs is None:
                phase_space_kwargs = {}

            phase_space_beam_param = SinglePhaseSpaceBeamParameters(
                arg,
                element_to_index=self.element_to_index,
                **phase_space_kwargs,
            )
            setattr(self, arg, phase_space_beam_param)

    def init_other_phase_spaces_from_zdelta(
            self, *args: str, gamma_kin: np.ndarray | None = None,
            beta_kin: np.ndarray | None = None) -> None:
        """Create the desired longitudinal planes from zdelta."""
        if gamma_kin is None:
            gamma_kin = self.gamma_kin
        if beta_kin is None:
            beta_kin = self.beta_kin
        args_for_init = (self.zdelta.eps, self.zdelta.twiss, gamma_kin,
                         beta_kin)

        for arg in args:
            if arg not in ('phiw', 'z'):
                logging.error(f"Phase space conversion zdelta -> {arg} not "
                              "implemented. Ignoring...")

        if 'phiw' in args:
            self.phiw.init_from_another_plane(*args_for_init, 'zdelta to phiw')
        if 'z' in args:
            self.z.init_from_another_plane(*args_for_init, 'zdelta to z')

    def init_99percent_phase_spaces(self, eps_phiw99: np.ndarray,
                                    eps_x99: np.ndarray, eps_y99: np.ndarray
                                    ) -> None:
        """Set 99% emittances; envelopes, Twiss, etc not implemented."""
        self.phiw99.eps = eps_phiw99
        self.x99.eps = eps_x99
        self.y99.eps = eps_y99


@dataclass
class SinglePhaseSpaceBeamParameters:
    """Hold Twiss, emittance, envelopes of a single phase-space."""

    phase_space: str

    sigma_in: np.ndarray | None = None
    sigma: np.ndarray | None = None
    tm_cumul: np.ndarray | None = None

    twiss: np.ndarray | None = None

    alpha: np.ndarray | float | None = None
    beta: np.ndarray | float | None = None
    gamma: np.ndarray | None = None

    eps: np.ndarray | float | None = None
    envelope_pos: np.ndarray | None = None
    envelope_energy: np.ndarray | None = None

    mismatch_factor: np.ndarray | None = None

    element_to_index: Callable[[str | Element, str | None], int | slice] \
        | None = None

    def __post_init__(self):
        """Set the default attributes for the zdelta."""
        if self.phase_space == 'zdelta' and self.sigma_in is None:
            self.sigma_in = con.SIGMA_ZDELTA

    def __str__(self) -> str:
        """Show amplitude of some of the attributes."""
        out = f"\tSinglePhaseSpaceBeamParameters {self.phase_space}:\n"
        for key in ('alpha', 'beta', 'eps', 'envelope_pos', 'envelope_energy',
                    'mismatch_factor'):
            out += "\t\t" + range_vals_object(self, key)
        return out

    def has(self, key: str) -> bool:
        """Tell if the required attribute is in this class."""
        return key in recursive_items(vars(self))

    def get(self, *keys: str, to_numpy: bool = True, none_to_nan: bool = False,
            elt: Element | None = None, pos: str | None = None,
            **kwargs: Any) -> Any:
        """
        Shorthand to get attributes from this class or its attributes.

        Parameters
        ----------
        *keys: str
            Name of the desired attributes.
        to_numpy : bool, optional
            If you want the list output to be converted to a np.ndarray. The
            default is True.
        none_to_nan : bool, optional
            To convert None to np.NaN. The default is True.
        elt : Element | None, optional
            If provided, return the attributes only at the considered Element.
        pos : 'in' | 'out' | None
            If you want the attribute at the entry, exit, or in the whole
            Element.
        **kwargs: Any
            Other arguments passed to recursive getter.

        Returns
        -------
        out : Any
            Attribute(s) value(s).

        """
        val = {key: [] for key in keys}

        for key in keys:
            if not self.has(key):
                val[key] = None
                continue

            val[key] = recursive_getter(key, vars(self), to_numpy=False,
                                        none_to_nan=False, **kwargs)

            if val[key] is None:
                continue

            if None not in (self.element_to_index, elt):
                idx = self.element_to_index(elt=elt, pos=pos)
                val[key] = val[key][idx]

        out = [val[key] for key in keys]
        if to_numpy:
            out = [np.array(val) if isinstance(val, list) else val
                   for val in out]
            if none_to_nan:
                out = [val.astype(float) for val in out]

        if len(out) == 1:
            return out[0]
        return tuple(out)

    def init_from_cumulated_transfer_matrices(
            self, gamma_kin: np.ndarray, tm_cumul: np.ndarray | None = None,
            beta_kin: np.ndarray | None = None) -> None:
        """
        Use transfer matrices to compute `sigma`, and then everything.

        Used by the Envelope1D solver.
        """
        if self.tm_cumul is None and tm_cumul is None:
            logging.error("Missing `tm_cumul` to compute beam parameters.")
            return

        if self.tm_cumul is None:
            self.tm_cumul = tm_cumul
        if tm_cumul is None:
            tm_cumul = self.tm_cumul
        if beta_kin is None:
            beta_kin = converters.energy(gamma_kin, 'gamma to beta')

        self.sigma = _sigma_beam_matrices(tm_cumul, self.sigma_in)
        self.init_from_sigma(gamma_kin, beta_kin)

    def init_from_sigma(self, gamma_kin: np.ndarray, beta_kin: np.ndarray,
                        sigma: np.ndarray | None = None) -> None:
        """
        Compute Twiss, eps, envelopes just from sigma matrix.

        Used by the Envelope1D and TraceWin solvers.

        """
        if sigma is None:
            sigma = self.sigma

        eps_no_normalisation, eps_normalized = self._compute_eps_from_sigma(
            sigma, gamma_kin, beta_kin)
        self.eps = eps_normalized
        self._eps_no_norm = eps_no_normalisation

        self._compute_twiss_from_sigma(sigma, eps_no_normalisation)
        self.envelope_pos, self.envelope_energy = \
            self._compute_envelopes_from_sigma(sigma)

    def reconstruct_full_sigma_matrix(
        self, sigma_00: np.ndarray, sigma_01: np.ndarray, eps: np.ndarray,
        eps_is_normalized: bool = True, gamma_kin: np.ndarray | None = None,
        beta_kin: np.ndarray | None = None,
    ) -> None:
        """
        Compute sigma matrix from the two top components and emittance.

        sigma matrix is always saved in SI units (m, rad).

        Used by the TraceWin solver.
        For the zdelta phase space:
            Inputs must be in "practical" units: mm, mrad.
            ! Note that epsilon_zdelta is in pi.mm.mrad in TraceWin .out files,
            ! while pi.mm.% is used everywhere else in TraceWin as well as in
            ! LightWin.
        For the transverse phase spaces, units are mm and mrad.

        Parameters
        ----------
        sigma_00 : np.ndarray
            Top-left component of the sigma matrix.
        sigma_01 : np.ndarray
            Top-right = bottom-left component of the sigma matrix.
        eps : np.ndarray
            Emittance.
        eps_is_normalized : bool, optional
            To tell if the given emittance is already normalized. The default
            is True. In this case, it is de-normalized and `gamma_kin` must be
            given.
        gamma_kin : np.ndarray | None, optional
            Lorentz gamma factor. The default is None. It is however mandatory
            if the emittance is given unnormalized.
        beta_kin : np.ndarray | None, optional
            Lorentz beta factor. The default is None. In this case, we compute
            it from gamma_kin.

        """
        if self.phase_space not in ['zdelta', 'x', 'y', 'x99', 'y99']:
            logging.warning("sigma reconstruction in this phase space not "
                            "tested. The main issue that can appear is with "
                            "units.")

        sigma = _reconstruct_full_sigma_matrix(sigma_00, sigma_01, eps,
                                               eps_is_normalized=True,
                                               gamma_kin=gamma_kin,
                                               beta_kin=beta_kin)
        if self.phase_space in ['zdelta', 'x', 'y', 'x99', 'y99']:
            sigma *= 1e-6
        self.sigma = sigma

    def init_from_another_plane(self, eps_orig: np.ndarray,
                                twiss_orig: np.ndarray, gamma_kin: np.ndarray,
                                beta_kin: np.ndarray, convert: str) -> None:
        """
        Fully initialize from another phase space.

        Used by the Envelope1D and TraceWin solvers.

        """
        eps_no_normalisation, eps_normalized = \
            self._compute_eps_from_other_plane(eps_orig, convert, gamma_kin,
                                               beta_kin)
        self.eps = eps_normalized
        self._compute_twiss_from_other_plane(twiss_orig, convert, gamma_kin,
                                             beta_kin)
        eps_for_envelope = eps_no_normalisation
        if self.phase_space == 'phiw':
            eps_for_envelope = eps_normalized
        self.compute_envelopes(self.twiss[:, 1], self.twiss[:, 2],
                               eps_for_envelope)

    def init_from_averaging_x_and_y(self, x_space: object, y_space: object
                                    ) -> None:
        """Create eps for an average transverse plane phase space."""
        self.eps = .5 * (x_space.eps + y_space.eps)
        if None not in (x_space.mismatch_factor, y_space.mismatch_factor):
            self.mismatch_factor = .5 * (x_space.mismatch_factor
                                         + y_space.mismatch_factor)
        self.twiss = None
        self.envelope_pos, self.envelope_energy = None, None

    def _compute_eps_from_sigma(self, sigma: np.ndarray, gamma_kin: np.ndarray,
                                beta_kin: np.ndarray) -> tuple[np.ndarray,
                                                               np.ndarray]:
        """
        Compute emittance from sigma matrix.

        For the zdelta phase space:
            sigma is in SI units
            emittance is returned in pi.mm.%
        For the transverse phase spaces:
            sigma is in SI units
            emittances is returned in pi.mm.mrad

        Parameters
        ----------
        sigma : np.ndarray
            Sigma matrix in SI units.
        gamma_kin : np.ndarray
            Lorentz gamma factor.
        beta_kin : np.ndarray
            Lorentz beta factor.

        Returns
        -------
        eps_no_normalisation : np.ndarray
            Emittance not normalized.
        eps_normalized : np.ndarray
            Emittance normalized.

        """
        assert self.phase_space in ['zdelta', 'x', 'y', 'x99', 'y99']
        eps_no_normalisation = np.array(
            [np.sqrt(np.linalg.det(sigma[i])) for i in range(sigma.shape[0])])

        if self.phase_space in ['zdelta']:
            eps_no_normalisation *= 1e5
        elif self.phase_space in ['x', 'y', 'x99', 'y99']:
            eps_no_normalisation *= 1e6

        eps_normalized = converters.emittance(eps_no_normalisation,
                                              f"normalize {self.phase_space}",
                                              gamma_kin=gamma_kin,
                                              beta_kin=beta_kin)
        return eps_no_normalisation, eps_normalized

    def _compute_eps_from_other_plane(self, eps_orig: np.ndarray, convert: str,
                                      gamma_kin: np.ndarray,
                                      beta_kin: np.ndarray
                                      ) -> tuple[np.ndarray, np.ndarray]:
        """
        Convert emittance from another phase space.

        Output emittance is normalized if input is, and is un-normalized if the
        input emittance is not normalized.

        Parameters
        ----------
        eps_orig : np.ndarray
            Emittance of starting phase-space.
        convert : str
            To tell nature of starting and ending phase spaces.
        gamma_kin : np.ndarray | None
            Lorentz gamma.
        beta_kin : np.ndarray | None
            Lorentz  beta

        Returns
        -------
        eps_new : np.ndarray
            Emittance in the new phase-space, with the same normalisation state
            as eps_orig.

        """
        eps_normalized = converters.emittance(eps_orig, convert,
                                              gamma_kin=gamma_kin,
                                              beta_kin=beta_kin)

        eps_no_normalisation = converters.emittance(
            eps_normalized,
            f"de-normalize {self.phase_space}",
            gamma_kin,
            beta_kin
        )
        return eps_no_normalisation, eps_normalized

    def _compute_twiss_from_sigma(self, sigma: np.ndarray,
                                  eps_no_normalisation: np.ndarray
                                  ) -> None:
        """
        Compute the Twiss parameters using the sigma matrix.

        For the zdelta phase space:
            sigma is in SI units
            eps_no_normalisation should be in pi.mm.%
        For the transverse planes:
            sigma is in SI units
            eps_no_normalisation is in pi.mm.mrad

        Parameters
        ----------
        sigma : np.ndarray
            sigma matrix along the linac.
        eps_no_normalisation : np.ndarray
            Unnormalized emittance.

        Returns
        -------
        Nothing, but set attributes alpha (no units), beta (mm/pi.%), gamma
        (mm.pi/%) and twiss (column_stacking of the three), in the z-dp/p
        plane.
        In the transverse planes, units are pi mm and mrad instead.

        """
        assert self.phase_space in ['zdelta', 'x', 'y', 'x99', 'y99']
        assert self.eps is not None
        n_points = sigma.shape[0]
        twiss = np.full((n_points, 3), np.NaN)

        for i in range(n_points):
            twiss[i, :] = np.array(
                [-sigma[i][1, 0], sigma[i][0, 0], sigma[i][1, 1]]
            ) / eps_no_normalisation[i] * 1e6

        if self.phase_space == 'zdelta':
            twiss[:, 0] *= 1e-1
            twiss[:, 2] *= 1e-2

        self._unpack_twiss(twiss)
        self.twiss = twiss

    def _compute_twiss_from_other_plane(self, twiss_orig: np.ndarray,
                                        convert: str, gamma_kin: np.ndarray,
                                        beta_kin: np.ndarray) -> None:
        """Compute Twiss parameters from Twiss parameters in another plane."""
        self.twiss = converters.twiss(twiss_orig, gamma_kin, convert,
                                      beta_kin=beta_kin)
        self._unpack_twiss(self.twiss)

    # TODO would be possible to skip this with TW, where envelope_pos is
    # already known
    def _compute_envelopes_from_sigma(self, sigma: np.ndarray
                                      ) -> tuple[np.ndarray, np.ndarray]:
        """
        Compute the envelopes.

        Units are mm for the position envelope in [zdelta], [x-x'], [y-y'].

        Energy envelope:
            [zdelta]: %
            [x-x'], [y-y']: mrad

        """
        envelope_pos = np.array([np.sqrt(sigm[0, 0]) for sigm in sigma]) * 1e3
        envelope_energy = np.array([np.sqrt(sigm[1, 1]) for sigm in sigma]
                                   ) * 1e3

        if self.phase_space == 'zdelta':
            envelope_energy /= 10.

        return envelope_pos, envelope_energy

    def compute_envelopes(self, beta: np.ndarray, gamma: np.ndarray,
                          eps: np.ndarray) -> None:
        """
        Compute the envelopes from the Twiss parameters and eps.

        Emittance eps should be normalized in the [phi-W] plane, but not in the
        [z-delta] and [z-z'] planes (consistency with TW).

        """
        self.envelope_pos = np.sqrt(beta * eps)
        self.envelope_energy = np.sqrt(gamma * eps)

    def _unpack_twiss(self, twiss: np.ndarray) -> None:
        """Unpack a three-columns twiss array in alpha, beta, gamma."""
        self.alpha = twiss[:, 0]
        self.beta = twiss[:, 1]
        self.gamma = twiss[:, 2]


# =============================================================================
# Public
# =============================================================================
def mismatch_from_objects(ref: BeamParameters, fix: BeamParameters,
                          *phase_spaces: str,
                          set_transverse_as_average: bool = True) -> None:
    """Compute the mismatchs in the desired phase_spaces."""
    z_ref, z_fix = ref.z_abs, fix.z_abs
    for phase_space in phase_spaces:
        bp_ref, bp_fix = getattr(ref, phase_space), getattr(fix, phase_space)
        bp_fix.mismatch_factor = _mismatch_single_phase_space(bp_ref, bp_fix,
                                                              z_ref, z_fix)

    if not set_transverse_as_average:
        return

    if 'x' not in phase_spaces or 'y' not in phase_spaces:
        logging.warning("Transverse planes were not updated. Transverse "
                        "mismatch may be meaningless.")

    fix.t.mismatch_factor = .5 * (fix.x.mismatch_factor
                                  + fix.y.mismatch_factor)


def _mismatch_single_phase_space(ref: SinglePhaseSpaceBeamParameters,
                                 fix: SinglePhaseSpaceBeamParameters,
                                 z_ref: np.ndarray,
                                 z_fix: np.ndarray
                                 ) -> np.ndarray | None:
    """Compute the mismatch using two `SinglePhaseSpaceBeamParameters`."""
    twiss_ref, twiss_fix = ref.twiss, fix.twiss
    if twiss_ref.shape != twiss_fix.shape:
        twiss_ref = _resample_twiss_on_fix(z_ref, twiss_ref, z_fix)

    mism = mismatch_from_arrays(twiss_ref, twiss_fix, transp=True)
    return mism


def mismatch_from_arrays(ref: np.ndarray, fix: np.ndarray, transp: bool = False
                         ) -> np.ndarray:
    """Compute the mismatch factor between two ellipses."""
    assert isinstance(ref, np.ndarray)
    assert isinstance(fix, np.ndarray)
    # Transposition needed when computing the mismatch factor at more than one
    # position, as shape of twiss arrays is (n, 3).
    if transp:
        ref = ref.transpose()
        fix = fix.transpose()

    # R in TW doc
    __r = ref[1] * fix[2] + ref[2] * fix[1]
    __r -= 2. * ref[0] * fix[0]

    # Forbid R values lower than 2 (numerical error)
    __r = np.atleast_1d(__r)
    __r[np.where(__r < 2.)] = 2.

    mismatch = np.sqrt(.5 * (__r + np.sqrt(__r**2 - 4.))) - 1.
    return mismatch


def _reconstruct_full_sigma_matrix(
    sigma_00: np.ndarray, sigma_01: np.ndarray, eps: np.ndarray,
    eps_is_normalized: bool = True, gamma_kin: np.ndarray | None = None,
    beta_kin: np.ndarray | None = None,
) -> np.ndarray:
    """
    Compute sigma matrix from the two top components and emittance.

    For consistency with TraceWin results files, inputs must be in the
    z-delta phase space, in "practical" units: mm, mrad.
      | Note that epsilon_zdelta is in pi.mm.mrad in TraceWin .out files,
      | while pi.mm.% is used everywhere else in TraceWin as well as in
      | LightWin.

    For consistency with Envelope1D, output is in z-delta phase space, in
    SI units: m, rad.

    Parameters
    ----------
    sigma_00 : np.ndarray
        Top-left component of the sigma matrix.
    sigma_01 : np.ndarray
        Top-right = bottom-left component of the sigma matrix.
    eps : np.ndarray
        Emittance.
    eps_is_normalized : bool, optional
        To tell if the given emittance is already normalized. The default is
        True. In this case, it is de-normalized and `gamma_kin` must be given.
    gamma_kin : np.ndarray | None, optional
        Lorentz gamma factor. The default is None. It is however mandatory if
        the emittance is given unnormalized.
    beta_kin : np.ndarray | None, optional
        Lorentz beta factor. The default is None. In this case, we compute it
        from gamma_kin.

    Returns
    -------
    sigma : np.ndarray
        Full sigma matrix along the linac.

    """
    if eps_is_normalized:
        if gamma_kin is None:
            logging.error("It is mandatory to give `gamma_kin` to compute "
                          "sigma matrix. Aborting calculation of this phase "
                          "space...")
            return

        if beta_kin is None:
            beta_kin = converters.energy(gamma_kin, 'gamma to beta')
        eps /= (beta_kin * gamma_kin)

    sigma = np.zeros((sigma_00.shape[0], 2, 2))
    sigma[:, 0, 0] = sigma_00
    sigma[:, 0, 1] = sigma_01
    sigma[:, 1, 0] = sigma_01
    sigma[:, 1, 1] = (eps**2 + sigma_01**2) / sigma_00
    return sigma  # zdelta* 1e-6


# =============================================================================
# Private
# =============================================================================
def _sigma_beam_matrices(tm_cumul: np.ndarray, sigma_in: np.ndarray
                         ) -> np.ndarray:
    """
    Compute the sigma beam matrices between over the linac.

    sigma_in and transfer matrices should be in the same ref. By default,
    LW calculates transfer matrices in [z - delta].
    """
    sigma = []
    n_points = tm_cumul.shape[0]

    for i in range(n_points):
        sigma.append(tm_cumul[i] @ sigma_in @ tm_cumul[i].transpose())
    return np.array(sigma)


def _phase_space_name_hidden_in_key(key: str) -> bool:
    """Look for the name of a phase-space in a key name."""
    if '_' not in key:
        return False

    to_test = key.split('_')
    if to_test[-1] in PHASE_SPACES:
        return True
    return False


def _separate_var_from_phase_space(key: str) -> tuple[str, str]:
    """Separate variable name from phase space name."""
    splitted = key.split('_')
    key = '_'.join(splitted[:-1])
    phase_space = splitted[-1]
    return key, phase_space


def _to_float_if_necessary(eps: float | np.ndarray, alpha: float | np.ndarray,
                           beta: float | np.ndarray
                           ) -> tuple[float, float, float]:
    """Ensure that the data given to TraceWin will be float."""
    are_floats = [isinstance(parameter, float)
                  for parameter in (eps, alpha, beta)]
    if all(are_floats):
        return eps, alpha, beta

    logging.warning("You are trying to give TraceWin an array of eps, alpha or"
                    " beta, while it should be a float. I suspect that the "
                    "current `BeamParameters` was generated by a "
                    "`SimulationOutuput`, while it should have been created "
                    "by a `ListOfElements` (initial beam state). Taking "
                    "first element of each array...")

    output_as_floats = [parameter if is_float else parameter[0]
                        for parameter, is_float in zip((eps, alpha, beta),
                                                       are_floats)]
    return tuple(output_as_floats)


def _resample_twiss_on_fix(z_ref: np.ndarray, twiss_ref: np.ndarray,
                           z_fix: np.ndarray) -> np.ndarray:
    """Interpolate ref Twiss on fix Twiss to compute mismatch afterwards."""
    n_points = z_fix.shape[0]
    out = np.empty((n_points, 3))

    for axis in range(out.shape[1]):
        out[:, axis] = np.interp(z_fix, z_ref, twiss_ref[:, axis])
    return out<|MERGE_RESOLUTION|>--- conflicted
+++ resolved
@@ -1,10 +1,6 @@
 #!/usr/bin/env python3
 # -*- coding: utf-8 -*-
-<<<<<<< HEAD
-"""
-=======
 r"""
->>>>>>> beece632
 Hold everything related to emittances, Twiss, envelopes.
 
 They are stored in a :class:`SinglePhaseSpaceBeamParameters`, which are
@@ -17,8 +13,6 @@
 
 For a list of the units associated with every parameter, see
 :ref:`units-beam-parameters-label`.
-
-Maybe like this :ref:`Blaa <units-beam-parameters-label>`
 
 """
 from typing import Any, Callable
@@ -354,6 +348,8 @@
     def __post_init__(self):
         """Set the default attributes for the zdelta."""
         if self.phase_space == 'zdelta' and self.sigma_in is None:
+            # logging.warning("resorted back to a default sigma_zdelta. I should"
+            #                 "avoid that.")
             self.sigma_in = con.SIGMA_ZDELTA
 
     def __str__(self) -> str:
