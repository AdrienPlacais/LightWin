#!/usr/bin/env python3
# -*- coding: utf-8 -*-
"""
Here we define :class:`TraceWin`, to call it from command line.

It inherits from :class:`.BeamCalculator` base class.  It solves the motion of
the particles in envelope or multipart, in 3D. In contrary to
:class:`.Envelope1D` solver, it is not a real solver but an interface with
``TraceWin`` which must be installed on your machine.

.. warning::
    For now, :class:`TraceWin` behavior with relative phases is undetermined.
    You should ensure that you are working with *absolute* phases, i.e. that
    last argument of ``FIELD_MAP`` commands is ``1``.
    You can run a simulation with :class:`.Envelope1D` solver and
    ``flag_phi_abs= True``. The ``.dat`` file created in the ``000001_ref``
    folder should be the original ``.dat`` but converted to absolute phases.

.. todo::
    Already written elsewhere in the code, but a script to convert ``.dat``
    between the different phases would be good.

.. todo::
    Allow TW to work with relative phases. Will have to handle ``rf_fields``
    too.

"""
from dataclasses import dataclass
import os
import logging
import subprocess
from functools import partial

import numpy as np

from constants import c
import util.converters as convert

from beam_calculation.output import SimulationOutput
from beam_calculation.beam_calculator import BeamCalculator
from beam_calculation.tracewin.single_element_tracewin_parameters import (
    SingleElementTraceWinParameters)

from tracewin_utils.interface import beam_calculator_to_command
from tracewin_utils import load

from failures.set_of_cavity_settings import SetOfCavitySettings

from core.elements.field_map import FieldMap
from core.list_of_elements.list_of_elements import ListOfElements
from core.accelerator import Accelerator
from core.particle import ParticleFullTrajectory, ParticleInitialState
from core.beam_parameters.beam_parameters import BeamParameters
from core.transfer_matrix.transfer_matrix import TransferMatrix

from beam_calculation.tracewin.beam_parameters_factory import (
    BeamParametersFactoryTraceWin,
)
from beam_calculation.tracewin.transfer_matrix_factory import (
    TransferMatrixFactoryTraceWin
)


@dataclass
class TraceWin(BeamCalculator):
    """
    A class to hold a TW simulation and its results.

    The simulation is not necessarily runned.

    Attributes
    ----------
    executable : str
        Path to the TraceWin executable.
    ini_path : str
        Path to the ``.ini`` TraceWin file.
    base_kwargs : dict[str, str | bool | int | None | float]
        TraceWin optional arguments. Override what is defined in ``.ini``, but
        overriden by arguments from :class:`ListOfElements` and
        :class:`SimulationOutput`.
    _tracewin_command : list[str] | None, optional
        Attribute to hold the value of the base command to call TraceWin.
    id : str
        Complete name of the solver.
    out_folder : str
        Name of the results folder (not a complete path, just a folder name).
    load_results : Callable
        Function to call to get the output results.
    path_cal : str
        Name of the results folder. Updated at every call of the
        :func:`init_solver_parameters` method, using
        ``Accelerator.accelerator_path`` and ``self.out_folder`` attributes.
    dat_file :
        Base name for the ``.dat`` file. ??

    """

    executable: str
    ini_path: str
    base_kwargs: dict[str, str | int | float | bool | None]

    def __post_init__(self) -> None:
        """Define some other useful methods, init variables."""
        super().__post_init__()
        logging.warning("TraceWin solver currently cannot work with relative "
                        "phases (last arg of FIELD_MAP should be 1). You "
                        "should check this, because I will not.")
        self.ini_path = os.path.abspath(self.ini_path)
        self.out_folder += "_TraceWin"

        filename = 'tracewin.out'
        if self.is_a_multiparticle_simulation:
            filename = 'partran1.out'
        self.load_results = partial(_load_results_generic, filename=filename)
        self._filename = filename

        self.path_cal: str
        self.dat_file: str
        self._tracewin_command: list[str] | None = None

        self.beam_parameters_factory = BeamParametersFactoryTraceWin(
            self.is_a_3d_simulation,
            self.is_a_multiparticle_simulation)
        self.transfer_matrix_factory = TransferMatrixFactoryTraceWin(
            self.is_a_3d_simulation)

    def _tracewin_base_command(self, base_path_cal: str, **kwargs
                               ) -> tuple[list[str], str]:
        """
        Define the 'base' command for TraceWin.

        This part of the command is the same for every :class:`ListOfElements`
        and every :class:`Fault`. It sets the TraceWin executable, the ``.ini``
        file.  It also defines ``base_kwargs``, which should be the same for
        every calculation.
        Finally, it sets ``path_cal``.
        But this path is more :class:`ListOfElements`
        dependent...
        ``Accelerator.accelerator_path`` + ``out_folder``
            (+ ``fault_optimisation_tmp_folder``)

        """
        kwargs = kwargs.copy()
        for key, val in self.base_kwargs.items():
            if key not in kwargs:
                kwargs[key] = val

        path_cal = os.path.join(base_path_cal, self.out_folder)
        if not os.path.exists(path_cal):
            os.makedirs(path_cal)

        _tracewin_command = beam_calculator_to_command(
            self.executable,
            self.ini_path,
            path_cal,
            **kwargs,
        )
        return _tracewin_command, path_cal

    def _tracewin_full_command(
        self,
        elts: ListOfElements,
        set_of_cavity_settings: SetOfCavitySettings | None,
        **kwargs,
    ) -> tuple[list[str], str]:
        """
        Set the full TraceWin command.

        It contains the 'base' command, which includes every argument that is
        common to every calculation with this :class:`BeamCalculator`: path to
        ``.ini`` file, to executable...

        It contains the :class:`ListOfElements` command: path to the ``.dat``
        file, initial energy and beam properties.

        It can contain some :class:`SetOfCavitySettings` commands: ``ele``
        arguments to modify some cavities tuning.

        """
        out_path = elts.get('out_path', to_numpy=False)
        command, path_cal = self._tracewin_base_command(out_path, **kwargs)
        command.extend(elts.tracewin_command)
        if set_of_cavity_settings is not None:
            command.extend(set_of_cavity_settings.tracewin_command(
                delta_phi_bunch=elts.input_particle.phi_abs
            ))
        return command, path_cal

    # TODO what is specific_kwargs for? I should just have a function
    # set_of_cavity_settings_to_kwargs
    def run(self, elts: ListOfElements, **specific_kwargs) -> None:
        """
        Run TraceWin.

        Parameters
        ----------
        elts : ListOfElements
        List of :class:`Element` s in which you want the beam propagated.
        **specific_kwargs : dict
            ``TraceWin`` optional arguments. Overrides what is defined in
            ``base_kwargs`` and ``.ini``.

        """
        return self.run_with_this(set_of_cavity_settings=None, elts=elts,
                                  **specific_kwargs)

    def run_with_this(self, set_of_cavity_settings: SetOfCavitySettings | None,
                      elts: ListOfElements,
                      **specific_kwargs
                      ) -> SimulationOutput:
        """
        Perform a simulation with new cavity settings.

        Calling it with ``set_of_cavity_settings = None`` is the same as
        calling the plain :func:`run` method.

        Parameters
        ----------
        set_of_cavity_settings : SetOfCavitySettings | None
            Holds the norms and phases of the compensating cavities.
        elts : ListOfElements
            List of elements in which the beam should be propagated.

        Returns
        -------
        simulation_output : SimulationOutput
            Holds energy, phase, transfer matrices (among others) packed into a
            single object.

        """
        if specific_kwargs not in (None, {}):
            logging.critical(f"{specific_kwargs = }: deprecated.")

        if specific_kwargs is None:
            specific_kwargs = {}

        rf_fields = []
        for elt in elts:
            if isinstance(set_of_cavity_settings, SetOfCavitySettings):
                cavity_settings = set_of_cavity_settings.get(elt)
                if cavity_settings is not None:
                    rf_fields.append({'k_e': cavity_settings.k_e,
                                      'phi_0_abs': cavity_settings.phi_0_abs,
                                      'phi_0_rel': cavity_settings.phi_0_rel})
                    continue

            if isinstance(elt, FieldMap):
                rf_fields.append(
                    {'k_e': elt.acc_field.k_e,
                     'phi_0_abs': elt.acc_field.phi_0['phi_0_abs'],
                     'phi_0_rel': elt.acc_field.phi_0['phi_0_rel']})
                continue
            rf_fields.append({})

        command, path_cal = self._tracewin_full_command(
            elts,
            set_of_cavity_settings,
            **specific_kwargs)
        is_a_fit = set_of_cavity_settings is not None
        exception = _run_in_bash(command, output_command=not is_a_fit)

        simulation_output = self._generate_simulation_output(elts, path_cal,
                                                             rf_fields,
                                                             exception)
        return simulation_output

    def post_optimisation_run_with_this(
        self,
        optimized_cavity_settings: SetOfCavitySettings,
        full_elts: ListOfElements,
        **specific_kwargs
    ) -> SimulationOutput:
        """
        Run TraceWin with optimized cavity settings.

        After the optimisation, we want to re-run TraceWin with the new
        settings. However, we need to tell it that the linac is bigger than
        during the optimisation. Concretely, it means:
            * rephasing the cavities in the compensation zone
            * updating the ``index`` ``n`` of the cavities in the ``ele[n][v]``
              command.

        Note that at this point, the ``.dat`` has not been updated yet.

        Parameters
        ----------
        optimized_cavity_settings : SetOfCavitySettings
            Optimized parameters.
        full_elts : ListOfElements
            Contains the full linac.

        Returns
        -------
        simulation_output : SimulationOutput
            Necessary information on the run.

        """
        optimized_cavity_settings.re_set_elements_index_to_absolute_value()
        full_elts.store_settings_in_dat(full_elts.files['dat_filepath'])

        simulation_output = self.run_with_this(optimized_cavity_settings,
                                               full_elts,
                                               **specific_kwargs)
        return simulation_output

    def init_solver_parameters(self, accelerator: Accelerator) -> None:
        """
        Set the ``path_cal`` variable.

        We also set the ``_tracewin_command`` attribute to None, as it must be
        updated when ``path_cal`` changes.

        """
        self.path_cal = os.path.join(accelerator.get('accelerator_path'),
                                     self.out_folder)
        assert os.path.exists(self.path_cal)

        self._tracewin_command = None

    def _generate_simulation_output(
        self,
        elts: ListOfElements,
        path_cal: str,
        rf_fields: list[dict[str, float | None]],
        exception: bool
    ) -> SimulationOutput:
        """
        Create an object holding all relatable simulation results.

        Parameters
        ----------
        elts : ListOfElements
            Contains all elements or only a fraction or all the elements.
        path_cal : str
            Path to results folder.
        rf_fields : list[dict[str, float | None]]
            List of dicts which are empty if corresponding element has no rf
            field, and has keys ``'k_e'``, ``'phi_0_abs'`` and ``'phi_0_rel'``
            otherwise.
        exception : bool
            Indicates if the run was unsuccessful or not.

        Returns
        -------
        simulation_output : SimulationOutput
            Holds all relatable data in a consistent way between the different
            :class:`BeamCalculator` objects.

        """
        if exception:
            filepath = os.path.join(path_cal, self._filename)
            _remove_incomplete_line(filepath)
            _add_dummy_data(filepath, elts)

        results = self._create_main_results_dictionary(path_cal,
                                                       elts.input_particle)

        if exception:
            results = _remove_invalid_values(results)

        self._save_tracewin_meshing_in_elements(elts,
                                                results['##'],
                                                results['z(m)'])

        synch_trajectory = ParticleFullTrajectory(w_kin=results['w_kin'],
                                                  phi_abs=results['phi_abs'],
                                                  synchronous=True)

        cavity_parameters = self._create_cavity_parameters(path_cal,
                                                           len(elts))
        rf_fields = self._complete_list_of_rf_fields(rf_fields,
                                                     cavity_parameters)

        element_to_index = self._generate_element_to_index_func(elts)

        transfer_matrix: TransferMatrix = self.transfer_matrix_factory.run(
            elts.tm_cumul_in,
            path_cal,
            element_to_index
        )

        z_abs = results['z(m)']
        gamma_kin = synch_trajectory.get('gamma')
        beam_parameters: BeamParameters = \
            self.beam_parameters_factory.factory_method(
                z_abs,
                gamma_kin,
                results,
                element_to_index)

        simulation_output = SimulationOutput(
            out_folder=self.out_folder,
            is_multiparticle=self.is_a_multiparticle_simulation,
            is_3d=self.is_a_3d_simulation,
            z_abs=results['z(m)'],
            synch_trajectory=synch_trajectory,
            cav_params=cavity_parameters,
            rf_fields=rf_fields,
            beam_parameters=beam_parameters,
            element_to_index=element_to_index,
            transfer_matrix=transfer_matrix,
        )
        simulation_output.z_abs = results['z(m)']

        # FIXME attribute was not declared
        simulation_output.pow_lost = results['Powlost']

<<<<<<< HEAD
        # FIXME another one
        _, _, simulation_output.transfer_matrix = _load_transfer_matrices(
            path_cal)

=======
>>>>>>> f1fd2e30
        return simulation_output

    def _save_tracewin_meshing_in_elements(self, elts: ListOfElements,
                                           elt_numbers: np.ndarray,
                                           z_abs: np.ndarray) -> None:
        """Take output files to determine where are evaluated w_kin, etc."""
        elt_numbers = elt_numbers.astype(int)

        for elt_number, elt in enumerate(elts, start=1):
            elt_mesh_indexes = np.where(elt_numbers == elt_number)[0]
            s_in = elt_mesh_indexes[0] - 1
            s_out = elt_mesh_indexes[-1]
            z_element = z_abs[s_in:s_out + 1]

            elt.beam_calc_param[self.id] = SingleElementTraceWinParameters(
                elt.length_m, z_element, s_in, s_out)

    @property
    def is_a_multiparticle_simulation(self) -> bool:
        """Tell if you should buy Bitcoins now or wait a few months."""
        if 'partran' in self.base_kwargs:
            return self.base_kwargs['partran'] == 1
        return os.path.isfile(os.path.join(self.path_cal, 'partran1.out'))

    @property
    def is_a_3d_simulation(self) -> bool:
        """Tell if the simulation is in 3D."""
        return True

    def _create_main_results_dictionary(self,
                                        path_cal: str,
                                        input_particle: ParticleInitialState
                                        ) -> dict[str, np.ndarray]:
        """Load the TraceWin results, compute common interest quantities."""
        results = self.load_results(path_cal=path_cal)
        results = _set_energy_related_results(results)
        results = _set_phase_related_results(results,
                                             z_in=input_particle.z_in,
                                             phi_in=input_particle.phi_abs)
        return results

    def _create_cavity_parameters(self,
                                  path_cal: str,
                                  n_elts: int,
                                  filename: str = 'Cav_set_point_res.dat',
                                  ) -> dict[str, list[float | None]]:
        """
        Load and format a dict containing v_cav and phi_s.

        It has the same format as :class:`Envelope1D` solver format.

        Parameters
        ----------
        path_cal : str
            Path to the folder where the cavity parameters file is stored.
        n_elts : int
            Number of elements under study.
        filename : str, optional
            The name of the cavity parameters file produced by TraceWin. The
            default is 'Cav_set_point_res.dat'.

        Returns
        -------
        cavity_param : dict[str, list[float | None]]
            Contains the cavity parameters. Keys are ``'v_cav_mv'`` and
            ``'phi_s'``.

        """
        cavity_parameters = _load_cavity_parameters(path_cal, filename)
        cavity_parameters = _cavity_parameters_uniform_with_envelope1d(
            cavity_parameters,
            n_elts
        )
        return cavity_parameters

    def _complete_list_of_rf_fields(
        self,
        rf_fields: list[dict[str, float | None]],
        cavity_parameters: dict[str, list[float | None]]
    ) -> list[dict[float | None]]:
        """Create a list with rf field properties, as :class:`Envelope1D`."""
        for i, (v_cav_mv, phi_s, phi_0) in enumerate(
                zip(cavity_parameters['v_cav_mv'],
                    cavity_parameters['phi_s'],
                    cavity_parameters['phi_0'])):
            if v_cav_mv is None:
                continue

            # patch for superpose_map
            if 'k_e' not in rf_fields[i]:
                cavity_parameters['v_cav_mv'][i] = None
                cavity_parameters['phi_s'][i] = None
                cavity_parameters['phi_0'][i] = None
                continue

            if rf_fields[i]['k_e'] < 1e-10:
                continue
            rf_fields[i]['v_cav_mv'] = v_cav_mv
            rf_fields[i]['phi_s'] = phi_s
            rf_fields[i]['phi_0_abs'] = phi_0

        return rf_fields


# =============================================================================
# Main `results` dictionary
# =============================================================================
def _load_results_generic(filename: str,
                          path_cal: str) -> dict[str, np.ndarray]:
    """
    Load the TraceWin results.

    This function is not called directly. Instead, every instance of
    :class:`TraceWin` object has a :func:`load_results` method which calls this
    function with a default ``filename`` argument.
    The value of ``filename`` depends on the TraceWin simulation that was run:
    multiparticle or envelope.

    Parameters
    ----------
    filename : str
        Results file produced by TraceWin.
    path_cal : str
        Folder where the results file is located.

    Returns
    -------
    results : dict[str, np.ndarray]
        Dictionary containing the raw outputs from TraceWin.

    """
    f_p = os.path.join(path_cal, filename)

    n_lines_header = 9
    results = {}

    with open(f_p, 'r', encoding='utf-8') as file:
        for i, line in enumerate(file):
            if i == 1:
                __mc2, freq, __z, __i, __npart = line.strip().split()
            if i == n_lines_header:
                headers = line.strip().split()
                break
    results['freq'] = float(freq)

    out = np.loadtxt(f_p, skiprows=n_lines_header)
    for i, key in enumerate(headers):
        results[key] = out[:, i]
        logging.debug(f"successfully loaded {f_p}")
    return results


def _remove_invalid_values(results: dict[str, np.ndarray]
                           ) -> dict[str, np.ndarray]:
    """Remove invalid values that appear when ``exception`` is True."""
    results['SizeX'] = _0_to_NaN(results['SizeX'])
    results['SizeY'] = _0_to_NaN(results['SizeY'])
    results['SizeZ'] = _0_to_NaN(results['SizeZ'])
    return results


def _0_to_NaN(data: np.ndarray) -> np.ndarray:
    """Replace 0 by np.NaN in given array."""
    data[np.where(data == 0.)] = np.NaN
    return data


def _set_energy_related_results(results: dict[str, np.ndarray]
                                ) -> dict[str, np.ndarray]:
    """
    Compute the energy from ``gama-1`` column.

    Parameters
    ----------
    results : dict[str, np.ndarray]
        Dictionary holding the TraceWin results.

    Returns
    -------
    results : dict[str, np.ndarray]
        Same as input, but with ``gamma``, ``w_kin``, ``beta`` keys defined.

    """
    results['gamma'] = 1. + results['gama-1']
    results['w_kin'] = convert.energy(results['gamma'], "gamma to kin")
    results['beta'] = convert.energy(results['w_kin'], "kin to beta")
    return results


def _set_phase_related_results(results: dict[str, np.ndarray],
                               z_in: float,
                               phi_in: float,
                               ) -> dict[str, np.ndarray]:
    """
    Compute the phases, pos, frequencies.

    Also shift position and phase if :class:`ListOfElements` under study does
    not start at the beginning of the linac.

    TraceWin always starts with ``z=0`` and ``phi_abs=0``, even when we are not
    at the beginning of the linac (sub ``.dat``).

    Parameters
    ----------
    results : dict[str, np.ndarray]
        Dictionary holding the TraceWin results.
    z_in : float
        Absolute position in the linac of the beginning of the linac portion
        under study (can be 0.).
    phi_in : float
        Absolute phase of the synch particle at the beginning of the linac
        portion under study (can be 0.).

    Returns
    -------
    results : dict[str, np.ndarray]
        Same as input, but with ``lambda`` and ``phi_abs`` keys defined.
        ``phi_abs``
        and ``z(m)`` keys are modified in order to be 0. at the beginning of
        the linac, not at the beginning of the :class:`ListOfElements` under
        study.

    """
    results['z(m)'] += z_in
    results['lambda'] = c / results['freq'] * 1e-6

    omega = 2. * np. pi * results['freq'] * 1e6
    delta_z = np.diff(results['z(m)'])
    beta = .5 * (results['beta'][1:] + results['beta'][:-1])
    delta_phi = omega * delta_z / (beta * c)

    num = results['beta'].shape[0]
    phi_abs = np.full((num), phi_in)
    for i in range(num - 1):
        phi_abs[i + 1] = phi_abs[i] + delta_phi[i]
    results['phi_abs'] = phi_abs

    return results


# =============================================================================
# Cavity parameters
# =============================================================================
def _load_cavity_parameters(path_cal: str,
                            filename: str) -> dict[str, np.ndarray]:
    """
    Get the cavity parameters calculated by TraceWin.

    Parameters
    ----------
    path_cal : str
        Path to the folder where the cavity parameters file is stored.
    filename : str
        The name of the cavity parameters file produced by TraceWin.

    Returns
    -------
    cavity_param : dict[float, np.ndarray]
        Contains the cavity parameters.

    """
    f_p = os.path.join(path_cal, filename)
    n_lines_header = 1

    with open(f_p, 'r', encoding='utf-8') as file:
        for i, line in enumerate(file):
            if i == n_lines_header - 1:
                headers = line.strip().split()
                break

    out = np.loadtxt(f_p, skiprows=n_lines_header)
    cavity_parameters = {key: out[:, i] for i, key in enumerate(headers)}
    logging.debug(f"successfully loaded {f_p}")
    return cavity_parameters


def _cavity_parameters_uniform_with_envelope1d(
    cavity_parameters: dict[str, np.ndarray],
    n_elts: int
) -> list[None | dict[str, float]]:
    """Transform the dict so we have the same format as Envelope1D."""
    cavity_numbers = cavity_parameters['Cav#'].astype(int)
    v_cav, phi_s, phi_0 = [], [], []
    cavity_idx = 0
    for elt_idx in range(1, n_elts + 1):
        if elt_idx not in cavity_numbers:
            v_cav.append(None), phi_s.append(None), phi_0.append(None)
            continue

        v_cav.append(cavity_parameters['Voltage[MV]'][cavity_idx])
        phi_s.append(np.deg2rad(cavity_parameters['SyncPhase[°]'][cavity_idx]))
        phi_0.append(np.deg2rad(cavity_parameters['RF_phase[°]'][cavity_idx]))

        cavity_idx += 1

    compliant_cavity_parameters = {'v_cav_mv': v_cav, 'phi_s': phi_s,
                                   'phi_0': phi_0}
    return compliant_cavity_parameters


# =============================================================================
<<<<<<< HEAD
# BeamParameters
# =============================================================================
def _beam_param_uniform_with_envelope1d(
        beam_parameters: BeamParameters, results: dict[str, np.ndarray],
        multiparticle: bool = False) -> BeamParameters:
    """Manually set longitudinal phase-spaces in BeamParameters object."""
    gamma_kin, beta_kin = beam_parameters.gamma_kin, beam_parameters.beta_kin
    beam_parameters.create_phase_spaces('zdelta', 'z', 'phiw')

    sigma_00, sigma_01 = results['SizeZ']**2, results['szdp']
    eps_normalized = results['ezdp']

    beam_parameters.zdelta.reconstruct_full_sigma_matrix(
        sigma_00,
        sigma_01,
        eps_normalized,
        eps_is_normalized=True,
        gamma_kin=gamma_kin,
        beta_kin=beta_kin
    )
    beam_parameters.zdelta.init_from_sigma(gamma_kin, beta_kin)

    beam_parameters.init_other_phase_spaces_from_zdelta(*('phiw', 'z'))
    return beam_parameters


def _add_beam_param_not_supported_by_envelope1d(
        beam_parameters: BeamParameters, results: dict[str, np.ndarray],
        multiparticle: bool = False) -> BeamParameters:
    """Manually set transverse and 99% phase-spaces."""
    gamma_kin, beta_kin = beam_parameters.gamma_kin, beam_parameters.beta_kin
    beam_parameters.create_phase_spaces('x', 'y', 't')

    sigma_x_00, sigma_x_01 = results['SizeX']**2, results["sxx'"]
    eps_x_normalized = results['ex']
    beam_parameters.x.reconstruct_full_sigma_matrix(sigma_x_00,
                                                    sigma_x_01,
                                                    eps_x_normalized,
                                                    eps_is_normalized=True,
                                                    gamma_kin=gamma_kin,
                                                    beta_kin=beta_kin)
    beam_parameters.x.init_from_sigma(gamma_kin, beta_kin)

    sigma_y_00, sigma_y_01 = results['SizeY']**2, results["syy'"]
    eps_y_normalized = results['ey']
    beam_parameters.y.reconstruct_full_sigma_matrix(sigma_y_00,
                                                    sigma_y_01,
                                                    eps_y_normalized,
                                                    eps_is_normalized=True,
                                                    gamma_kin=gamma_kin,
                                                    beta_kin=beta_kin)
    beam_parameters.y.init_from_sigma(gamma_kin, beta_kin)

    beam_parameters.t.init_from_averaging_x_and_y(
        beam_parameters.x,
        beam_parameters.y
    )

    if not multiparticle:
        return beam_parameters

    eps_phiw99 = results['ep99']
    eps_x99, eps_y99 = results['ex99'], results['ey99']
    beam_parameters.create_phase_spaces('phiw99', 'x99', 'y99')
    beam_parameters.init_99percent_phase_spaces(eps_phiw99, eps_x99, eps_y99)
    return beam_parameters


# =============================================================================
# Transfer matrix file
# =============================================================================
def _load_transfer_matrices(path_cal: str,
                            filename: str = 'Transfer_matrix1.dat',
                            high_def: bool = False
                            ) -> tuple[np.ndarray, np.ndarray, np.ndarray]:
    """
    Get the full transfer matrices calculated by TraceWin.

    Parameters
    ----------
    filename : str, optional
        The name of the transfer matrix file produced by TraceWin. The
        default is 'Transfer_matrix1.dat'.
    high_def : bool, optional
        To get the transfer matrices at all the solver step, instead at the
        elements exit only. The default is False. Currently not
        implemented.

    Returns
    -------
    element_numbers : np.ndarray
        Number of the elements.
    position_in_m : np.ndarray
        Position of the elements.
    transfer_matrices : np.ndarray
        Cumulated transfer matrices of the elements.

    """
    if high_def:
        logging.error("High definition not implemented. Can only import"
                      "transfer matrices @ element positions.")
        high_def = False

    path = os.path.join(path_cal, filename)
    elements_numbers, position_in_m, transfer_matrices = \
        load.transfer_matrices(path)
    logging.debug(f"successfully loaded {path}")
    return elements_numbers, position_in_m, transfer_matrices


# =============================================================================
=======
>>>>>>> f1fd2e30
# Handle errors
# =============================================================================
def _remove_incomplete_line(filepath: str) -> None:
    """Remove incomplete line from ``.out`` file."""
    n_lines_header = 9
    i_last_valid = -1
    with open(filepath, 'r', encoding='utf-8') as file:
        lines = file.readlines()
    for i, line in enumerate(lines):
        if i < n_lines_header:
            continue

        if i == n_lines_header:
            n_columns = len(line.split())

        if len(line.split()) != n_columns:
            i_last_valid = i
            break

    if i_last_valid == -1:
        return
    logging.warning(f"Not enough columns in `.out` after line {i_last_valid}. "
                    "Removing all lines after this one...")
    with open(filepath, 'w', encoding='utf-8') as file:
        for i, line in enumerate(lines):
            if i >= i_last_valid:
                break
            file.write(line)


def _add_dummy_data(filepath: str, elts: ListOfElements) -> None:
    """
    Add dummy data at the end of the ``.out`` to reach end of linac.

    We also round the column 'z', to avoid a too big mismatch between the z
    column and what we should have.

    """
    with open(filepath, 'r+', encoding='utf-8') as file:
        for line in file:
            pass
        last_idx_in_file = int(line.split()[0])
        last_element_in_file = elts[last_idx_in_file - 1]

        if last_element_in_file is not elts[-1]:
            logging.warning("Incomplete `.out` file. Trying to complete with "
                            "dummy data...")
            elts_to_add = elts[last_idx_in_file:]
            last_pos = np.round(float(line.split()[1]), 4)
            for i, elt in enumerate(elts_to_add, start=last_idx_in_file + 1):
                last_pos += elt.get('length_m', to_numpy=False)
                new_line = line.split()
                new_line[0] = str(i)
                new_line[1] = str(last_pos)
                new_line = ' '.join(new_line) + '\n'
                file.write(new_line)


# =============================================================================
# Bash
# =============================================================================
def _run_in_bash(command: list[str],
                 output_command: bool = True,
                 output_error: bool = False) -> bool:
    """Run given command in bash."""
    output = "\n\t".join(command)
    if output_command:
        logging.info(f"Running command:\n\t{output}")
    process = subprocess.Popen(command, stdout=subprocess.PIPE)
    process.wait()

    exception = False
    for line in process.stdout:
        if output_error:
            print(line)
        exception = True

    if exception and output_error:
        logging.warning("A message was returned when executing following "
                        f"command:\n\t{output}")
    return exception<|MERGE_RESOLUTION|>--- conflicted
+++ resolved
@@ -42,7 +42,6 @@
     SingleElementTraceWinParameters)
 
 from tracewin_utils.interface import beam_calculator_to_command
-from tracewin_utils import load
 
 from failures.set_of_cavity_settings import SetOfCavitySettings
 
@@ -405,13 +404,6 @@
         # FIXME attribute was not declared
         simulation_output.pow_lost = results['Powlost']
 
-<<<<<<< HEAD
-        # FIXME another one
-        _, _, simulation_output.transfer_matrix = _load_transfer_matrices(
-            path_cal)
-
-=======
->>>>>>> f1fd2e30
         return simulation_output
 
     def _save_tracewin_meshing_in_elements(self, elts: ListOfElements,
@@ -713,120 +705,6 @@
 
 
 # =============================================================================
-<<<<<<< HEAD
-# BeamParameters
-# =============================================================================
-def _beam_param_uniform_with_envelope1d(
-        beam_parameters: BeamParameters, results: dict[str, np.ndarray],
-        multiparticle: bool = False) -> BeamParameters:
-    """Manually set longitudinal phase-spaces in BeamParameters object."""
-    gamma_kin, beta_kin = beam_parameters.gamma_kin, beam_parameters.beta_kin
-    beam_parameters.create_phase_spaces('zdelta', 'z', 'phiw')
-
-    sigma_00, sigma_01 = results['SizeZ']**2, results['szdp']
-    eps_normalized = results['ezdp']
-
-    beam_parameters.zdelta.reconstruct_full_sigma_matrix(
-        sigma_00,
-        sigma_01,
-        eps_normalized,
-        eps_is_normalized=True,
-        gamma_kin=gamma_kin,
-        beta_kin=beta_kin
-    )
-    beam_parameters.zdelta.init_from_sigma(gamma_kin, beta_kin)
-
-    beam_parameters.init_other_phase_spaces_from_zdelta(*('phiw', 'z'))
-    return beam_parameters
-
-
-def _add_beam_param_not_supported_by_envelope1d(
-        beam_parameters: BeamParameters, results: dict[str, np.ndarray],
-        multiparticle: bool = False) -> BeamParameters:
-    """Manually set transverse and 99% phase-spaces."""
-    gamma_kin, beta_kin = beam_parameters.gamma_kin, beam_parameters.beta_kin
-    beam_parameters.create_phase_spaces('x', 'y', 't')
-
-    sigma_x_00, sigma_x_01 = results['SizeX']**2, results["sxx'"]
-    eps_x_normalized = results['ex']
-    beam_parameters.x.reconstruct_full_sigma_matrix(sigma_x_00,
-                                                    sigma_x_01,
-                                                    eps_x_normalized,
-                                                    eps_is_normalized=True,
-                                                    gamma_kin=gamma_kin,
-                                                    beta_kin=beta_kin)
-    beam_parameters.x.init_from_sigma(gamma_kin, beta_kin)
-
-    sigma_y_00, sigma_y_01 = results['SizeY']**2, results["syy'"]
-    eps_y_normalized = results['ey']
-    beam_parameters.y.reconstruct_full_sigma_matrix(sigma_y_00,
-                                                    sigma_y_01,
-                                                    eps_y_normalized,
-                                                    eps_is_normalized=True,
-                                                    gamma_kin=gamma_kin,
-                                                    beta_kin=beta_kin)
-    beam_parameters.y.init_from_sigma(gamma_kin, beta_kin)
-
-    beam_parameters.t.init_from_averaging_x_and_y(
-        beam_parameters.x,
-        beam_parameters.y
-    )
-
-    if not multiparticle:
-        return beam_parameters
-
-    eps_phiw99 = results['ep99']
-    eps_x99, eps_y99 = results['ex99'], results['ey99']
-    beam_parameters.create_phase_spaces('phiw99', 'x99', 'y99')
-    beam_parameters.init_99percent_phase_spaces(eps_phiw99, eps_x99, eps_y99)
-    return beam_parameters
-
-
-# =============================================================================
-# Transfer matrix file
-# =============================================================================
-def _load_transfer_matrices(path_cal: str,
-                            filename: str = 'Transfer_matrix1.dat',
-                            high_def: bool = False
-                            ) -> tuple[np.ndarray, np.ndarray, np.ndarray]:
-    """
-    Get the full transfer matrices calculated by TraceWin.
-
-    Parameters
-    ----------
-    filename : str, optional
-        The name of the transfer matrix file produced by TraceWin. The
-        default is 'Transfer_matrix1.dat'.
-    high_def : bool, optional
-        To get the transfer matrices at all the solver step, instead at the
-        elements exit only. The default is False. Currently not
-        implemented.
-
-    Returns
-    -------
-    element_numbers : np.ndarray
-        Number of the elements.
-    position_in_m : np.ndarray
-        Position of the elements.
-    transfer_matrices : np.ndarray
-        Cumulated transfer matrices of the elements.
-
-    """
-    if high_def:
-        logging.error("High definition not implemented. Can only import"
-                      "transfer matrices @ element positions.")
-        high_def = False
-
-    path = os.path.join(path_cal, filename)
-    elements_numbers, position_in_m, transfer_matrices = \
-        load.transfer_matrices(path)
-    logging.debug(f"successfully loaded {path}")
-    return elements_numbers, position_in_m, transfer_matrices
-
-
-# =============================================================================
-=======
->>>>>>> f1fd2e30
 # Handle errors
 # =============================================================================
 def _remove_incomplete_line(filepath: str) -> None:
