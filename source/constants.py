--- conflicted
+++ resolved
@@ -58,12 +58,6 @@
 # modified cavity change their status to 'rephased'.
 FLAG_PHI_ABS = True
 
-<<<<<<< HEAD
-# Fit performed over phi_s?
-FLAG_PHI_S_FIT = True
-
-=======
->>>>>>> 58685721
 # Method to integrate the motion. leapfrog or RK (RK4)
 # METHOD = 'leapfrog'
 METHOD = 'RK'
