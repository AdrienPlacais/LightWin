--- conflicted
+++ resolved
@@ -4,15 +4,12 @@
 from pathlib import Path
 from pprint import pformat
 
-<<<<<<< HEAD
+import pytest
+
 from lightwin.constants import example_dat
 from lightwin.core.commands.adjust import Adjust
-from lightwin.tracewin_utils.load import load_dat_file, slice_dat_line
-=======
-from core.commands.adjust import Adjust
-from tracewin_utils.dat_files import dat_filecontent_from_file
-from tracewin_utils.line import DatLine
->>>>>>> cfd25b8d
+from lightwin.tracewin_utils.dat_files import dat_filecontent_from_file
+from lightwin.tracewin_utils.line import DatLine
 
 
 def are_equal(
@@ -27,10 +24,11 @@
 
 def check(line: str, expected: dict[str, str | float | list[str]]) -> None:
     """Instantiate and check."""
-    dat_line = DatLine(line, -1)
+    dat_line = DatLine(line, idx=-1)
     return are_equal(expected, dat_line)
 
 
+@pytest.mark.smoke
 class TestDatLine:
     """Test functions to convert a ``.dat`` line to list of arguments."""
 
@@ -93,6 +91,36 @@
         }
         return check(line, expected)
 
+    def test_element_with_an_underscored_name(self) -> None:
+        """Test that a named element is properly sliced."""
+        line = "Louise_Michel: DRIFT 76"
+        expected = {
+            "personalized_name": "Louise_Michel",
+            "weight": None,
+            "splitted": ["DRIFT", "76"],
+        }
+        return check(line, expected)
+
+    def test_element_with_an_hyphenated_name(self) -> None:
+        """Test that a named element is properly sliced."""
+        line = "Louise-Michel: DRIFT 76"
+        expected = {
+            "personalized_name": "Louise-Michel",
+            "weight": None,
+            "splitted": ["DRIFT", "76"],
+        }
+        return check(line, expected)
+
+    def test_diagnostic_with_a_weight(self) -> None:
+        """Test that a weighted element is properly sliced."""
+        line = "DIAG_BONJOURE(1e3) 777 0 1 2"
+        expected = {
+            "personalized_name": None,
+            "weight": 1e3,
+            "splitted": ["DIAG_BONJOURE", "777", "0", "1", "2"],
+        }
+        return check(line, expected)
+
     def test_diagnostic_with_a_weight_additional_space(self) -> None:
         """Test that a weighted element is properly sliced."""
         line = "DIAG_BONJOURE (1e3) 777 0 1 2"
@@ -109,6 +137,26 @@
         expected = {
             "personalized_name": None,
             "weight": 4.5,
+            "splitted": ["DIAG_BONJOURE", "777", "0", "1", "2"],
+        }
+        return check(line, expected)
+
+    def test_named_diagnostic_with_a_weight(self) -> None:
+        """Test that a weighted element is properly sliced."""
+        line = "Pichel: DIAG_BONJOURE(1e3) 777 0 1 2"
+        expected = {
+            "personalized_name": "Pichel",
+            "weight": 1e3,
+            "splitted": ["DIAG_BONJOURE", "777", "0", "1", "2"],
+        }
+        return check(line, expected)
+
+    def test_named_diagnostic_with_a_weight_additional_space(self) -> None:
+        """Test that a weighted element is properly sliced."""
+        line = "Louise: DIAG_BONJOURE (1e3) 777 0 1 2"
+        expected = {
+            "personalized_name": "Louise",
+            "weight": 1e3,
             "splitted": ["DIAG_BONJOURE", "777", "0", "1", "2"],
         }
         return check(line, expected)
@@ -169,6 +217,7 @@
     return hash_md5.hexdigest()
 
 
+@pytest.mark.smoke
 class TestLoadDatFile:
     """Ensure that the ``.dat`` file will be correctly loaded."""
 
@@ -202,27 +251,25 @@
         ]
         return expected_dat_filecontent
 
-    # def test_file_was_not_changed(self) -> None:
-    #     """Compare checksums to verify file is still the same.
-    #
-    #     Otherwise, I may mess up with those tests.
-    #
-    #     """
-    #     actual_checksum = md5(self.dat_path)
-    #     assert actual_checksum == self.expected_checksum, (
-    #         f"The checksum of {self.dat_path} does not match the expected one."
-    #         " Maybe the file was edited?"
-    #     )
+    def test_file_was_not_changed(self) -> None:
+        """Compare checksums to verify file is still the same.
+
+        Otherwise, I may mess up with those tests.
+
+        """
+        actual_checksum = md5(example_dat)
+        assert actual_checksum == self.expected_checksum, (
+            f"The checksum of {example_dat} does not match the expected one."
+            " Maybe the file was edited?"
+        )
 
     def test_some_lines_of_the_dat(self) -> None:
         """Check one some lines that the loading is correct."""
-<<<<<<< HEAD
-        actual_dat_filecontent = load_dat_file(example_dat)
-=======
         actual_dat_filecontent = dat_filecontent_from_file(
-            self.dat_path, keep="none"
-        )
->>>>>>> cfd25b8d
+            # "splitted": ["DRIFT", "76"]}
+            example_dat,
+            keep="none",
+        )
         expected_dat_filecontent = self.expected_dat_filecontent
         assert expected_dat_filecontent == actual_dat_filecontent[:15], (
             f"Expected:\n{pformat(expected_dat_filecontent, width=120)}\nbut "
@@ -237,13 +284,8 @@
         expected_dat_filecontent = self.expected_dat_filecontent[:-1]
         expected_dat_filecontent.insert(self.idx_fm1, line_1)
 
-<<<<<<< HEAD
-        actual_dat_filecontent = load_dat_file(
-            example_dat, instructions_to_insert=(instruction_1,)
-=======
         actual_dat_filecontent = dat_filecontent_from_file(
-            self.dat_path, instructions_to_insert=(instruction_1,), keep="none"
->>>>>>> cfd25b8d
+            example_dat, instructions_to_insert=(instruction_1,), keep="none"
         )
         assert expected_dat_filecontent == actual_dat_filecontent[:15], (
             f"Expected:\n{pformat(expected_dat_filecontent, width=120)}\nbut "
@@ -264,13 +306,8 @@
         expected_dat_filecontent.insert(self.idx_fm2 + 2, line_3)
         expected_dat_filecontent.insert(self.idx_fm2 + 3, line_4)
 
-<<<<<<< HEAD
-        actual_dat_filecontent = load_dat_file(
-            example_dat, instructions_to_insert=instructions
-=======
         actual_dat_filecontent = dat_filecontent_from_file(
-            self.dat_path, instructions_to_insert=instructions, keep="none"
->>>>>>> cfd25b8d
+            example_dat, instructions_to_insert=instructions, keep="none"
         )
         assert expected_dat_filecontent == actual_dat_filecontent[:15], (
             f"Expected:\n{pformat(expected_dat_filecontent, width=120)}\nbut "
