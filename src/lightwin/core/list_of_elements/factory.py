--- conflicted
+++ resolved
@@ -267,9 +267,10 @@
         dat_name: Path | str = Path("tmp.dat"),
     ) -> FilesInfo:
         """Set the new ``DAT`` file containing only elements of ``elts``."""
-        folder = Path(folder)
-        dat_file = folder / Path(dat_name).name
-        folder.mkdir(exist_ok=True)
+        accelerator_path = files_from_full_list_of_elements["accelerator_path"]
+        out = accelerator_path / folder
+        out.mkdir(exist_ok=True)
+        dat_file = out / dat_name
 
         dat_filecontent, instructions = (
             dat_filecontent_from_smaller_list_of_elements(
@@ -277,20 +278,16 @@
                 elts,
             )
         )
-        export_dat_filecontent(dat_filecontent, dat_file)
-
-        return {
+
+        files: FilesInfo = {
             "dat_file": dat_file,
             "dat_filecontent": dat_filecontent,
-            "accelerator_path": folder,
+            "accelerator_path": accelerator_path / folder,
             "elts_n_cmds": instructions,
         }
-<<<<<<< HEAD
-=======
+
         export_dat_filecontent(dat_filecontent, dat_file)
-
         return files
->>>>>>> 18535c14
 
     def _delta_phi_for_tracewin(
         self, phi_at_entry_of_compensation_zone: float
