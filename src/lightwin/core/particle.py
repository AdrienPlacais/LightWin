"""Define objects to store initial state/trajectory of a particle.

- :class:`ParticleInitialState` is just here to save the position and
  energy of a particle at the entrance of the linac. Saved as an
<<<<<<< HEAD
  :class:`.Accelerator` attribute.
=======
  :class:`.ListOfElements` attribute.
>>>>>>> f88eb999

- :class:`ParticleFullTrajectory` saves the energy, phase, position of a
  particle along the linac. As a single :class:`ParticleInitialState` can
  lead to several :class:`ParticleFullTrajectory` (according to size of the
  mesh, the solver, etc), :class:`.ParticleFullTrajectory` are stored in
  :class:`.SimulationOutput`.

"""

from dataclasses import dataclass
from typing import Any

import numpy as np
from numpy.typing import NDArray

import lightwin.util.converters as convert
from lightwin.tracewin_utils.interface import particle_initial_state_to_command
from lightwin.util.helper import (
    range_vals_object,
    recursive_getter,
    recursive_items,
)
from lightwin.util.typing import GETTABLE_PARTICLE_T


@dataclass
class ParticleInitialState:
    """Hold the initial energy/phase of a particle, and if it is synchronous.

    It is used for :class:`.ListOfElements` attribute.

    """

    w_kin: float
    phi_abs: float
    z_in: float
    synchronous: bool

    @property
    def tracewin_command(self) -> list[str]:
        """Create the energy and phase arguments for TraceWin command."""
        args = (self.w_kin,)
        _tracewin_command = particle_initial_state_to_command(*args)
        return _tracewin_command


@dataclass
class ParticleFullTrajectory:
    r"""Hold the full energy, phase, etc of a particle.

    It is stored in a :class:`.SimulationOutput`.

    Phase is defined as:

    .. math::
        \phi = \omega_{0,\,\mathrm{bunch}} t

    while in :class:`.Field` it is:

    .. math::
        \phi = \omega_{0,\,\mathrm{rf}} t

    """

    w_kin: np.ndarray | list
    phi_abs: np.ndarray | list
    synchronous: bool
    beam: dict[str, NDArray[np.float64] | float]

    def __post_init__(self):
        """Ensure that LightWin has everything it needs, with proper format."""
        if isinstance(self.phi_abs, list):
            self.phi_abs = np.array(self.phi_abs)

        if isinstance(self.w_kin, list):
            self.w_kin = np.array(self.w_kin)

        self.gamma = convert.energy(self.w_kin, "kin to gamma", **self.beam)
        self.beta: np.ndarray

    def __str__(self) -> str:
        """Show amplitude of phase and energy."""
        out = "\tParticleFullTrajectory:\n"
        out += "\t\t" + range_vals_object(self, "w_kin")
        out += "\t\t" + range_vals_object(self, "phi_abs")
        return out

    @property
    def tracewin_command(self) -> list[str]:
        """Raise an error, this method should be called from InitialPart."""
        raise OSError("This method should not be used from here.")

    def compute_complementary_data(self):
        """Compute some data necessary to do the post-treatment."""
        self.beta = convert.energy(self.gamma, "gamma to beta", **self.beam)

    def has(self, key: str) -> bool:
        """Tell if the required attribute is in this class."""
        return key in recursive_items(vars(self))

    def get(
        self, *keys: GETTABLE_PARTICLE_T, to_deg: bool = False, **kwargs: dict
    ) -> tuple[Any]:
        """Shorthand to get attributes."""
        val = {}
        for key in keys:
            val[key] = []

        for key in keys:
            if not self.has(key):
                val[key] = None
                continue

            val[key] = recursive_getter(key, vars(self), **kwargs)

            if val[key] is not None and to_deg and "phi" in key:
                val[key] = np.rad2deg(val[key])

        out = [val[key] for key in keys]

        if len(out) == 1:
            return out[0]
        return tuple(out)


# def create_rand_particles(e_0_mev):
#     """Create two random particles."""
#     delta_z = 1e-4
#     delta_E = 1e-4

#     rand_1 = Particle(-1.42801442802603928417e-04,
#                       1.66094219207764304258e+01,)
#     rand_2 = Particle(2.21221539793564048182e-03,
#                       1.65923664093018210508e+01,)

#     # rand_1 = Particle(
#     #     random.uniform(0., delta_z * .5),
#     #     random.uniform(e_0_mev,  e_0_mev + delta_E * .5),
#     #     omega0_bunch)

#     # rand_2 = Particle(
#     #     random.uniform(-delta_z * .5, 0.),
#     #     random.uniform(e_0_mev - delta_E * .5, e_0_mev),
#     #     omega0_bunch)

#     return rand_1, rand_2<|MERGE_RESOLUTION|>--- conflicted
+++ resolved
@@ -2,11 +2,7 @@
 
 - :class:`ParticleInitialState` is just here to save the position and
   energy of a particle at the entrance of the linac. Saved as an
-<<<<<<< HEAD
-  :class:`.Accelerator` attribute.
-=======
   :class:`.ListOfElements` attribute.
->>>>>>> f88eb999
 
 - :class:`ParticleFullTrajectory` saves the energy, phase, position of a
   particle along the linac. As a single :class:`ParticleInitialState` can
