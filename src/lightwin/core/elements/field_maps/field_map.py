"""Hold a ``FIELD_MAP``.

.. todo::
    Completely handle the SET_SYNCH_PHASE command

.. todo::
    Hande phi_s fitting with :class:`.TraceWin`.

.. note::
    When subclassing field_maps, do not forget to update the transfer matrix
    selector in:
    - :class:`.Envelope3D`
    - :class:`.ElementEnvelope3DParameters`
    - :class:`.SetOfCavitySettings`
    - the ``run_with_this`` methods

"""

import math
from pathlib import Path
from typing import Any, Literal

import numpy as np

from lightwin.core.elements.element import Element
from lightwin.core.elements.field_maps.cavity_settings import CavitySettings
from lightwin.core.em_fields.rf_field import RfField
from lightwin.tracewin_utils.line import DatLine
from lightwin.util.helper import recursive_getter

# warning: doublon with cavity_settings.ALLOWED_STATUS
IMPLEMENTED_STATUS = (
    # Cavity settings not changed from .dat
    "nominal",
    # Cavity ABSOLUTE phase changed; relative phase unchanged
    "rephased (in progress)",
    "rephased (ok)",
    # Cavity norm is 0
    "failed",
    # Trying to fit
    "compensate (in progress)",
    # Compensating, proper setting found
    "compensate (ok)",
    # Compensating, proper setting not found
    "compensate (not ok)",
)  #:


class FieldMap(Element):
    """A generic ``FIELD_MAP``."""

    base_name = "FM"
    n_attributes = 10

    def __init__(
        self,
        line: DatLine,
        default_field_map_folder: Path,
        cavity_settings: CavitySettings,
        dat_idx: int | None = None,
        **kwargs,
    ) -> None:
        """Set most of attributes defined in ``TraceWin``."""
        super().__init__(line, dat_idx, **kwargs)

        self.geometry = int(line.splitted[1])
        self.length_m = 1e-3 * float(line.splitted[2])
        self.aperture_flag = int(line.splitted[8])  # K_a

        self.field_map_folder = default_field_map_folder
        self.filename = line.splitted[9]
        self.filepaths: list[Path]

        self.z_0 = 0.0

        self._can_be_retuned: bool = True
        self.rf_field = RfField(section_idx=self.idx["section"])
        self.cavity_settings = cavity_settings
        self.cavity_settings.rf_field = self.rf_field

    @property
    def status(self) -> str:
        """Give the status from the :class:`.CavitySettings`."""
        return self.cavity_settings.status

    @property
    def is_accelerating(self) -> bool:
        """Tell if the cavity is working."""
        if self.status == "failed":
            return False
        return True

    @property
    def can_be_retuned(self) -> bool:
        """Tell if we can modify the element's tuning."""
        return self._can_be_retuned

    @can_be_retuned.setter
    def can_be_retuned(self, value: bool) -> None:
        """Forbid this cavity from being retuned (or re-allow it)."""
        self._can_be_retuned = value

    def update_status(self, new_status: str) -> None:
        """Change the status of the cavity.

        We use
        :meth:`.ElementBeamCalculatorParameters.re_set_for_broken_cavity`
        method.
        If ``k_e``, ``phi_s``, ``v_cav_mv`` are altered, this is performed in
        :meth:`.CavitySettings.status` ``setter``.

        """
        assert new_status in IMPLEMENTED_STATUS

        self.cavity_settings.status = new_status
        if new_status != "failed":
            return

        for solver_id, beam_calc_param in self.beam_calc_param.items():
            new_transf_mat_func = beam_calc_param.re_set_for_broken_cavity()
            self.cavity_settings.set_cavity_parameters_methods(
                solver_id,
                new_transf_mat_func,
            )
        return

    def set_full_path(self, extensions: dict[str, list[str]]) -> None:
        """Set absolute paths with extensions of electromagnetic files.

        Parameters
        ----------
        extensions : dict[str, list[str]]
            Keys are nature of the field, values are a list of extensions
            corresponding to it without a period.

        See Also
        --------
        :func:`.electromagnetic_fields._get_filemaps_extensions`

        """
        self.filepaths = [
            Path(self.field_map_folder, self.filename).with_suffix("." + ext)
            for extension in extensions.values()
            for ext in extension
        ]

    def keep_cavity_settings(self, cavity_settings: CavitySettings) -> None:
        """Keep the cavity settings that were found."""
        assert cavity_settings is not None
        self.cavity_settings = cavity_settings

    def get(
        self,
        *keys: str,
        to_numpy: bool = True,
        none_to_nan: bool = False,
        **kwargs: bool | str | None,
    ) -> Any:
        """
        Shorthand to get attributes from this class or its attributes.

        Parameters
        ----------
        *keys: str
            Name of the desired attributes.
        to_numpy : bool, optional
            If you want the list output to be converted to a np.ndarray. The
            default is True.
        **kwargs : bool | str | None
            Other arguments passed to recursive getter.

        Returns
        -------
        out : Any
            Attribute(s) value(s).

        """
        val = {key: [] for key in keys}

        for key in keys:
            if key == "name":
                val[key] = self.name
                continue

            if self.cavity_settings.has(key):
                val[key] = self.cavity_settings.get(key)
                continue

            if not self.has(key):
                val[key] = None
                continue

            val[key] = recursive_getter(key, vars(self), **kwargs)
            if not to_numpy and isinstance(val[key], np.ndarray):
                val[key] = val[key].tolist()

        out = [
            (
                np.array(val[key])
                if to_numpy and not isinstance(val[key], str)
                else val[key]
            )
            for key in keys
        ]
        if none_to_nan:
            out = [x if x is not None else np.nan for x in out]

        if len(out) == 1:
            return out[0]
        return tuple(out)

    def to_line(
        self,
        which_phase: Literal[
            "phi_0_abs",
            "phi_0_rel",
            "phi_s",
            "as_in_settings",
            "as_in_original_dat",
        ] = "phi_0_rel",
        *args,
        **kwargs,
    ) -> list[str]:
        r"""Convert the object back into a line in the ``.dat`` file.

        Parameters
        ----------
        which_phase : Literal["phi_0_abs", "phi_0_rel", "phi_s", \
                "as_in_settings", "as_in_original_dat"]
            Which phase should be put in the output ``.dat``.
        inplace : bool, optional
            To modify the :class:`.Element` inplace. The default is False, in
            which case, we return a modified copy.

        Returns
        -------
        list[str]
            The line in the ``.dat``, with updated amplitude and phase from
            current object.

        """
        line = super().to_line(*args, **kwargs)

        _phases = self._phase_for_line(which_phase)
        new_values = {
            3: _phases[0],
            6: self.cavity_settings.k_e,
            10: _phases[1],
        }
        for key, val in new_values.items():
            self.line.change_argument(val, key)
<<<<<<< HEAD

=======
>>>>>>> 6ded0a30
        if _phases[2] == "phi_s":
            line.insert(0, "SET_SYNC_PHASE\n")
        return line

    # May be useless, depending on to_line implementation
    @property
    def _indexes_in_line(self) -> dict[str, int]:
        """Give the position of the arguments in the ``FIELD_MAP`` command."""
        indexes = {"phase": 3, "k_e": 6, "abs_phase_flag": 10}

        if not self._personalized_name:
            return indexes
        for key in indexes:
            indexes[key] += 1
        return indexes

    def _phase_for_line(
        self,
        which_phase: Literal[
            "phi_0_abs",
            "phi_0_rel",
            "phi_s",
            "as_in_settings",
            "as_in_original_dat",
        ],
    ) -> tuple[float, int, str]:
        """Give the phase to put in ``.dat`` line, with abs phase flag."""
        settings = self.cavity_settings
        match which_phase:
            case "phi_0_abs" | "phi_0_rel" | "phi_s":
                phase = getattr(settings, which_phase)
                abs_phase_flag = int(which_phase == "phi_0_abs")
                reference = which_phase

            case "as_in_settings":
                phase = settings.phi_ref
                abs_phase_flag = int(settings.reference == "phi_0_abs")
                reference = settings.reference

            case "as_in_original_dat":
                raise NotImplementedError
                abs_phase_flag = int(self.line.splitted[-1])
                if abs_phase_flag == 0:
                    to_get = "phi_0_rel"
                elif abs_phase_flag == 1:
                    to_get = "phi_0_abs"
                else:
                    raise ValueError
                phase = getattr(settings, to_get)
                reference = to_get
            case _:
                raise IOError("{which_phase = } not understood.")

        assert phase is not None, (
            f"In {self}, the required phase ({which_phase = }) is not defined."
            " Maybe the particle entry phase is not defined?"
        )
<<<<<<< HEAD
        return math.degrees(phase), abs_phase_flag, reference

    @property
    def z_0(self) -> float:
        """Shifting constant of the field map. Used in superposed maps."""
        return self._z_0

    @z_0.setter
    def z_0(self, value: float) -> None:
        """Change the value of z_0.

        This method should be called once at the instantiation of the object,
        and only be called from the ``apply`` method of :class:`.SuperposeMap`
        after.

        """
        self._z_0 = value

    def plot(self) -> None:
        """Plot the profile of the electric field."""
        return self.cavity_settings.plot()
=======
        return math.degrees(phase), abs_phase_flag, reference
>>>>>>> 6ded0a30
<|MERGE_RESOLUTION|>--- conflicted
+++ resolved
@@ -1,7 +1,5 @@
 """Hold a ``FIELD_MAP``.
 
-.. todo::
-    Completely handle the SET_SYNCH_PHASE command
 
 .. todo::
     Hande phi_s fitting with :class:`.TraceWin`.
@@ -249,10 +247,7 @@
         }
         for key, val in new_values.items():
             self.line.change_argument(val, key)
-<<<<<<< HEAD
-
-=======
->>>>>>> 6ded0a30
+
         if _phases[2] == "phi_s":
             line.insert(0, "SET_SYNC_PHASE\n")
         return line
@@ -310,7 +305,6 @@
             f"In {self}, the required phase ({which_phase = }) is not defined."
             " Maybe the particle entry phase is not defined?"
         )
-<<<<<<< HEAD
         return math.degrees(phase), abs_phase_flag, reference
 
     @property
@@ -331,7 +325,4 @@
 
     def plot(self) -> None:
         """Plot the profile of the electric field."""
-        return self.cavity_settings.plot()
-=======
-        return math.degrees(phase), abs_phase_flag, reference
->>>>>>> 6ded0a30
+        return self.cavity_settings.plot()