"""Hold a ``FIELD_MAP``.


.. todo::
    Hande phi_s fitting with :class:`.TraceWin`.

.. note::
    When subclassing field_maps, do not forget to update the transfer matrix
    selector in:
    - :class:`.Envelope3D`
    - :class:`.ElementEnvelope3DParameters`
    - :class:`.SetOfCavitySettings`
    - the ``run_with_this`` methods

"""

import math
from pathlib import Path
from typing import Any

import numpy as np

from lightwin.core.elements.element import Element
from lightwin.core.elements.field_maps.cavity_settings import CavitySettings
from lightwin.tracewin_utils.line import DatLine
from lightwin.util.helper import recursive_getter
from lightwin.util.typing import (
    ALLOWED_STATUS,
    EXPORT_PHASES_T,
    GETTABLE_FIELD_MAP_T,
    REFERENCE_PHASES_T,
    STATUS_T,
)


class FieldMap(Element):
    """A generic ``FIELD_MAP``."""

    base_name = "FM"
    n_attributes = 10

    def __init__(
        self,
        line: DatLine,
        default_field_map_folder: Path,
        cavity_settings: CavitySettings,
        dat_idx: int | None = None,
        **kwargs,
    ) -> None:
        """Set most of attributes defined in ``TraceWin``."""
        super().__init__(line, dat_idx, **kwargs)

        self.geometry = int(line.splitted[1])
        self.length_m = 1e-3 * float(line.splitted[2])
        self.aperture_flag = int(line.splitted[8])  # K_a

        #: Where all the field map files are to be found.
        self.field_map_folder = default_field_map_folder
        #: Base name of all field map files, without extension.
        self.filename = line.splitted[9]
        #: All the field map files to load, with an extension. This variable
        #: is set after instantiation, by calling :meth:`.set_full_path` from
        #: :func:`.electromagnetic_fields.load_electromagnetic_fields`.
        # self.filepaths: list[Path]

        self.z_0 = 0.0

        self._can_be_retuned: bool = True
<<<<<<< HEAD
        #: Stores the settings of the cavity, such as amplitude or phase.
        self.cavity_settings = cavity_settings
        # Deleted in SPIRAL2 branch?
        # self.rf_field = RfField(section_idx=self.idx["section"])
        # self.cavity_settings.rf_field = self.rf_field
        #: Stores the field properties, such as interpolated field or
        #: frequency. This object is shared by all the caviities with the same
        #: geometry.
        # self.field: Field
=======
        self.rf_field = RfField(section_idx=self.idx["section"])
        #: Stores the settings of the cavity, such as amplitude or phase.
        self.cavity_settings = cavity_settings
        self.cavity_settings.rf_field = self.rf_field
        #: Stores the field properties, such as interpolated field or
        #: frequency. This object is shared by all the caviities with the same
        #: geometry.
        self.field: Field
>>>>>>> f2ac6a54

    @property
    def status(self) -> str:
        """Give the status from the :class:`.CavitySettings`."""
        return self.cavity_settings.status

    @property
    def is_accelerating(self) -> bool:
        """Tell if the cavity is working."""
        if self.status == "failed":
            return False
        return True

    @property
    def is_altered(self) -> bool:
        """Tell if cavity is altered, *i.e.* not in nominal settings."""
        return self.status != "nominal"

    @property
    def can_be_retuned(self) -> bool:
        """Tell if we can modify the element's tuning."""
        return self._can_be_retuned

    @can_be_retuned.setter
    def can_be_retuned(self, value: bool) -> None:
        """Forbid this cavity from being retuned (or re-allow it)."""
        self._can_be_retuned = value

    def update_status(self, new_status: STATUS_T) -> None:
        """Change the status of the cavity.

        We use
        :meth:`.ElementBeamCalculatorParameters.re_set_for_broken_cavity`
        method.
        If ``k_e``, ``phi_s``, ``v_cav_mv`` are altered, this is performed in
        :meth:`.CavitySettings.status` ``setter``.

        """
        assert new_status in ALLOWED_STATUS
        self.cavity_settings.status = new_status
        if new_status != "failed":
            return

        for solver_id, beam_calc_param in self.beam_calc_param.items():
            new_transf_mat_func = beam_calc_param.re_set_for_broken_cavity()
            self.cavity_settings.set_cavity_parameters_methods(
                solver_id,
                new_transf_mat_func,
            )
        return

    def set_full_path(self, extensions: dict[str, list[str]]) -> None:
        """Set absolute paths with extensions of electromagnetic files.

        Parameters
        ----------
        extensions :
            Keys are nature of the field, values are a list of extensions
            corresponding to it without a period.

        See Also
        --------
        :func:`.electromagnetic_fields._get_filemaps_extensions`

        """
        raise NotImplementedError("deprecated")
        self.filepaths = [
            Path(self.field_map_folder, self.filename + f".{ext}").resolve()
            for extension in extensions.values()
            for ext in extension
        ]

    def keep_cavity_settings(self, cavity_settings: CavitySettings) -> None:
        """Keep the cavity settings that were found."""
        assert cavity_settings is not None
        self.cavity_settings = cavity_settings

    def has(self, key: str) -> bool:
        """
        Tell if required attribute is in this object or its cavity settings.

        Parameters
        ----------
        key :
            Name of the attribute to check.

        Returns
        -------
            True if the key is found in ``self`` or ``self.cavity_settings``.

        """
        return super().has(key) or self.cavity_settings.has(key)

    def get(
        self,
        *keys: GETTABLE_FIELD_MAP_T,
        to_numpy: bool = True,
        none_to_nan: bool = False,
        **kwargs: Any,
    ) -> Any:
        """Get attributes from this class or its attributes.

        Parameters
        ----------
        *keys :
            Name of the desired attributes.
        to_numpy :
            If you want the list output to be converted to a np.ndarray.
        **kwargs :
            Other arguments passed to recursive getter.

        Returns
        -------
            Attribute(s) value(s).

        """

        def resolve_key(key: str) -> Any:
            if key == "name":
                return self.name

            if self.cavity_settings.has(key):
                return self.cavity_settings.get(
                    key, to_numpy=to_numpy, none_to_nan=none_to_nan, **kwargs
                )

            if not self.has(key):
                return None
            return recursive_getter(key, vars(self), **kwargs)

        values = [resolve_key(key) for key in keys]

        if to_numpy:
            values = [
                (
                    np.array(np.nan)
                    if v is None and none_to_nan
                    else np.array(v) if isinstance(v, list) else v
                )
                for v in values
            ]
        else:
            values = [
                (
                    [np.nan]
                    if v is None and none_to_nan
                    else v.tolist() if isinstance(v, np.ndarray) else v
                )
                for v in values
            ]

        return values[0] if len(values) == 1 else tuple(values)

        # return super().get(
        #     *keys, to_numpy=to_numpy, none_to_nan=none_to_nan, **kwargs
        # )
        val = {key: [] for key in keys}

        for key in keys:
            if key == "name":
                val[key] = self.name
                continue

            if self.cavity_settings.has(key):
                val[key] = self.cavity_settings.get(key)
                continue

            if not self.has(key):
                val[key] = None
                continue

            val[key] = recursive_getter(key, vars(self), **kwargs)
            if not to_numpy and isinstance(val[key], np.ndarray):
                val[key] = val[key].tolist()

        out = [
            (
                np.array(val[key])
                if to_numpy and not isinstance(val[key], str)
                else val[key]
            )
            for key in keys
        ]
        if none_to_nan:
            out = [x if x is not None else np.nan for x in out]

        if len(out) == 1:
            return out[0]
        return tuple(out)

    def get_of_element_for_comparison(
        self,
        *keys: GETTABLE_FIELD_MAP_T,
        to_numpy: bool = True,
        **kwargs: bool | str | None,
    ) -> Any:
        """Get attributes from this class or its attributes.

        Parameters
        ----------
        *keys :
            Name of the desired attributes.
        to_numpy :
            If you want the list output to be converted to a np.ndarray.
        **kwargs :
            Other arguments passed to recursive getter.

        Returns
        -------
            Attribute(s) value(s).

        """
        val = {key: [] for key in keys}

        for key in keys:
            if key == "name":
                val[key] = self.name
                continue

            if not self.has(key):
                val[key] = None
                continue

            val[key] = recursive_getter(key, vars(self), **kwargs)
            if not to_numpy and isinstance(val[key], np.ndarray):
                val[key] = val[key].tolist()

        out = [
            (
                np.array(val[key])
                if to_numpy and not isinstance(val[key], str)
                else val[key]
            )
            for key in keys
        ]

        if len(out) == 1:
            return out[0]
        return tuple(out)

    def to_line(
        self,
        which_phase: EXPORT_PHASES_T,
        *args,
        round: int | None = None,
        **kwargs,
    ) -> list[str]:
        r"""Convert the object back into a line in the ``DAT`` file.

        Parameters
        ----------
        which_phase :
            Which phase should be put in the output ``DAT``.
        round :
            Rounding numbers in exported line.

        Returns
        -------
            The line in the ``DAT``, with updated amplitude and phase from
            current object.

        """
        phase, abs_phase_flag, reference = self._phase_for_line(which_phase)
        for value, position in zip(
            (phase, self.cavity_settings.k_e, abs_phase_flag), (3, 6, 10)
        ):
            if round:
                value = value.__round__(round)
            self.line.change_argument(value, position)

        line = super().to_line(*args, **kwargs)
        if reference == "phi_s":
            line.insert(0, "SET_SYNC_PHASE\n")
        return line

    # May be useless, depending on to_line implementation
    @property
    def _indexes_in_line(self) -> dict[str, int]:
        """Give the position of the arguments in the ``FIELD_MAP`` command."""
        indexes = {"phase": 3, "k_e": 6, "abs_phase_flag": 10}

        if not self._personalized_name:
            return indexes
        for key in indexes:
            indexes[key] += 1
        return indexes

    def _phase_for_line(
        self, which_phase: EXPORT_PHASES_T
    ) -> tuple[float, int, REFERENCE_PHASES_T]:
        """Give the phase to put in ``DAT`` line, with abs phase flag."""
        settings = self.cavity_settings
        match which_phase:
            case "phi_0_abs" | "phi_0_rel" | "phi_s":
                phase = getattr(settings, which_phase)
                abs_phase_flag = int(which_phase == "phi_0_abs")
                reference = which_phase

            case "as_in_settings":
                phase = settings.phi_ref
                abs_phase_flag = int(settings.reference == "phi_0_abs")
                reference = settings.reference

            case "as_in_original_dat":
                raise NotImplementedError
                abs_phase_flag = int(self.line.splitted[-1])
                if abs_phase_flag == 0:
                    to_get = "phi_0_rel"
                elif abs_phase_flag == 1:
                    to_get = "phi_0_abs"
                else:
                    raise ValueError
                phase = getattr(settings, to_get)
                reference = to_get
            case _:
                raise OSError("{which_phase = } not understood.")
        assert phase is not None, (
            f"In {self}, the required phase ({which_phase = }) is not defined."
            " Maybe the particle entry phase is not defined?"
        )
        return math.degrees(phase), abs_phase_flag, reference

    @property
    def z_0(self) -> float:
        """Shifting constant of the field map. Used in superposed maps."""
        return self._z_0

    @z_0.setter
    def z_0(self, value: float) -> None:
        """Change the value of z_0.

        This method should be called once at the instantiation of the object,
        and only be called from the ``apply`` method of :class:`.SuperposeMap`
        after.

        """
        self._z_0 = value

    def plot(self) -> None:
        """Plot the profile of the electric field."""
        return self.cavity_settings.plot()<|MERGE_RESOLUTION|>--- conflicted
+++ resolved
@@ -66,7 +66,6 @@
         self.z_0 = 0.0
 
         self._can_be_retuned: bool = True
-<<<<<<< HEAD
         #: Stores the settings of the cavity, such as amplitude or phase.
         self.cavity_settings = cavity_settings
         # Deleted in SPIRAL2 branch?
@@ -76,16 +75,6 @@
         #: frequency. This object is shared by all the caviities with the same
         #: geometry.
         # self.field: Field
-=======
-        self.rf_field = RfField(section_idx=self.idx["section"])
-        #: Stores the settings of the cavity, such as amplitude or phase.
-        self.cavity_settings = cavity_settings
-        self.cavity_settings.rf_field = self.rf_field
-        #: Stores the field properties, such as interpolated field or
-        #: frequency. This object is shared by all the caviities with the same
-        #: geometry.
-        self.field: Field
->>>>>>> f2ac6a54
 
     @property
     def status(self) -> str:
