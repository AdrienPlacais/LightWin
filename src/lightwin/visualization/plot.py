"""Define a library to produce all these nice plots.

.. todo::
    better detection of what is a multiparticle simulation and what is not.
    Currently looking for "'partran': 0" in the name of the solver, making the
    assumption that multipart is the default. But it depends on the .ini...
    update: just use .is_a_multiparticle_simulation

.. todo::
    Fix when there is only one accelerator to plot.

.. todo::
    Different plot according to dimension of FieldMap, or according to if it
    accelerates or not (ex when quadrupole defined by a field map)

"""

import itertools
import logging
from pathlib import Path
from typing import Any, Callable, Literal, Sequence

import matplotlib.pyplot as plt
import numpy as np
from cycler import cycler
from matplotlib.axes import Axes
from matplotlib.figure import Figure
from matplotlib.typing import ColorType
from palettable.colorbrewer.qualitative import Dark2_8  # type: ignore

import lightwin.util.dicts_output as dic
from lightwin.beam_calculation.simulation_output.simulation_output import (
    SimulationOutput,
)
from lightwin.core.accelerator.accelerator import Accelerator
from lightwin.failures.fault import Fault
from lightwin.util import helper
from lightwin.util.typing import GETTABLE_SIMULATION_OUTPUT_T
from lightwin.visualization import structure
from lightwin.visualization.helper import (
    X_AXIS_T,
    create_fig_if_not_exists,
    savefig,
)
from lightwin.visualization.optimization import mark_objectives_position

font = {"family": "serif"}  # , 'size': 25}
plt.rc("font", **font)
plt.rcParams["axes.prop_cycle"] = cycler(color=Dark2_8.mpl_colors)

FALLBACK_PRESETS = {"x_axis": "z_abs", "plot_section": True, "sharex": True}
PLOT_PRESETS = {
    "energy": {
        "x_axis": "z_abs",
        "all_y_axis": ["w_kin", "w_kin_err", "struct"],
        "num": 21,
    },
    "phase": {
        "x_axis": "z_abs",
        "all_y_axis": ["phi_abs", "phi_abs_err", "struct"],
        "num": 22,
    },
    "cav": {
        "x_axis": "elt_idx",
        "all_y_axis": ["v_cav_mv", "phi_s", "struct"],
        "num": 23,
    },
    "emittance": {
        "x_axis": "z_abs",
        "all_y_axis": ["eps_phiw", "struct"],
        "num": 24,
    },
    "twiss": {
        "x_axis": "z_abs",
        "all_y_axis": ["alpha_phiw", "beta_phiw", "gamma_phiw"],
        "num": 25,
    },
    "envelopes": {
        "x_axis": "z_abs",
        "all_y_axis": [
            "envelope_pos_phiw",
            "envelope_energy_zdelta",
            "struct",
        ],
        "num": 26,
        "to_deg": False,
        "symetric_plot": True,
    },
    "mismatch_factor": {
        "x_axis": "z_abs",
        "all_y_axis": ["mismatch_factor_zdelta", "struct"],
        "num": 27,
    },
}
ERROR_PRESETS = {
    "w_kin_err": {"scale": 1.0, "diff": "simple"},
    "phi_abs_err": {"scale": 1.0, "diff": "simple"},
}
#: List of implemented presets for the plots
ALLOWED_PLOT_PRESETS = list(PLOT_PRESETS.keys())

# The one you generally want
ERROR_REFERENCE = "ref accelerator (1st solv w/ 1st solv, 2nd w/ 2nd)"

# These two are mostly useful when you want to study the differences between
# two solvers
# ERROR_REFERENCE = "ref accelerator (1st solver)"
# ERROR_REFERENCE = "ref accelerator (2nd solver)"


# =============================================================================
# Front end
# =============================================================================
def factory(
    accelerators: Sequence[Accelerator],
    plots: dict[str, Any],
    save_fig: bool = True,
    clean_fig: bool = True,
    fault_scenarios: Sequence[list[Fault]] | None = None,
    **kwargs,
) -> list[Figure]:
    """Create all the desired plots.

    Parameters
    ----------
    accelerators :
        The accelerators holding relatable data. Due to bad implementation, the
        following accelerators are expected:
        - Reference linac, first solver
        - Reference linac, second solver
        - Fixed linac, first solver
        - Fixed linac, second solver
        If you provide only the two first linacs, the function will still work
        but they will be plotted twice.
    plots :
        The plot TOML table.
    save_fig :
        If Figures should be saved.
    clean_fig :
        If Figures should be cleaned between two calls of this function.
    fault_scenarios :
        If provided, the position of the :class:`.Objective` will also appear
        on plots.
    kwargs :
        Other tables from the TOML configuration file.

    Returns
    -------
    figs : list[matplotlib.figure.Figure]
        The created figures.

    """
    if clean_fig and not save_fig and len(accelerators) > 2:
        logging.warning(
            "You will only see the plots of the last accelerators, previous "
            "will be erased without saving."
        )

    ref_acc = accelerators[0]
    # Dirty patch to force plot even when only one accelerator
    if len(accelerators) == 1:
        accelerators = (ref_acc, ref_acc)

    plots_presets, plots_kwargs = (
        _separate_plot_presets_from_plot_modificators(plots)
    )

    figs: list[Figure]
    figs = [
        _plot_preset(
            preset,
            *(ref_acc, fix_acc),
            save_fig=save_fig,
            clean_fig=clean_fig,
            fault_scenarios=fault_scenarios,
            **_proper_kwargs(preset, kwargs | plots_kwargs),
        )
        for fix_acc in accelerators[1:]
        for preset, plot_me in plots_presets.items()
        if plot_me
    ]
    return figs


def _separate_plot_presets_from_plot_modificators(
    plots: dict[str, Any],
<<<<<<< HEAD
) -> tuple[dict[str, Any], dict[str, Any]]:
    """Separate the config entries corresponding to the name of a plot."""
=======
) -> tuple[dict[str, bool], dict[str, Any]]:
    """Separate the config entries corresponding to the name of a plot.

    Parameters
    ----------
    plots :
        Dictionary holding the plot configuration.

    Returns
    -------
    plot_presets : dict[str, bool]
        Subset of ``plots``, with only the keys that can be found in
        :data:`ALLOWED_PLOT_PRESETS`. Indicates which plots presets will be plotted:
        ``"cav"``, ``"emittance"``...
    plot_kwargs : dict[str, Any]
        Subset of ``plots``, with only the keys corresponding to a plot
        modificator, eg ``"add_objectives"``.

    """
>>>>>>> f88eb999
    plot_presets: dict[str, bool] = {}
    plot_kwargs: dict[str, Any] = {}
    for key, value in plots.items():
        if key in PLOT_PRESETS:
            plot_presets[key] = value
            continue
        plot_kwargs[key] = value
    return plot_presets, plot_kwargs


def _plot_preset(
    preset: str,
    *args: Accelerator,
    all_y_axis: list[GETTABLE_SIMULATION_OUTPUT_T | Literal["struct"]],
    x_axis: X_AXIS_T = "z_abs",
    save_fig: bool = True,
    clean_fig: bool = True,
    add_objectives: bool = False,
    fault_scenarios: Sequence[list[Fault]] | None = None,
    usr_kwargs: dict[str, Any] | None = None,
    **kwargs,
) -> Figure:
    """Plot a preset.

    Parameters
    ----------
    str_preset :
        Key of :data:`ALLOWED_PLOT_PRESETS`.
    *args :
        Accelerators to plot. In typical usage, ``args = (Working, Fixed)``
    x_axis :
        Name of the x axis.
    all_y_axis :
        Name of all the y axis.
    save_fig :
        To save Figures or not.
    add_objectives :
        To add the position of objectives to the plots; if True, the
        ``fault_scenarios`` must be provided.
    fault_scenarios :
        To plot the objectives, if ``add_objectives == True``.
    usr_kwargs :
        User-defined ``kwargs``, passed to the |axplot| method.
    **kwargs :
        Holds all complementary data on the plots.

    """
    fig, axx = create_fig_if_not_exists(
        len(all_y_axis), clean_fig=clean_fig, **kwargs
    )

    colors = None
    if usr_kwargs is None:
        usr_kwargs = {}
    for i, (ax, y_axis) in enumerate(zip(axx, all_y_axis)):
        _make_a_subplot(ax, x_axis, y_axis, colors, *args, **usr_kwargs)
        if i == 0:
            colors = _used_colors(ax)

        if add_objectives:
            mark_objectives_position(ax, fault_scenarios, y_axis, x_axis)

    axx[0].legend()
    axx[-1].set_xlabel(dic.markdown[x_axis])

    if save_fig:
        file = Path(args[-1].get("accelerator_path"), f"{preset}.png")
        savefig(fig, file)

    return fig


def _proper_kwargs(preset: str, kwargs: dict[str, Any]) -> dict[str, Any]:
    """Merge dicts, priority kwargs > PLOT_PRESETS > FALLBACK_PRESETS.

    We also add a ``"usr_kwargs"`` key holding additional keywords, that will
    be passed to |axplot|.

    """
    merged = FALLBACK_PRESETS | PLOT_PRESETS[preset] | kwargs
    if "kwargs" in merged:
        merged["usr_kwargs"] = merged.pop("kwargs")

    return merged


def _used_colors(axe: Axes) -> dict[str, ColorType]:
    """Associate every line label to a color."""
    lines = axe.get_lines()
    colors = {str(line.get_label()): line.get_color() for line in lines}
    return colors


def _y_label(y_axis: str) -> str:
    """Set the proper y axis label."""
    if "_err" in y_axis:
        key = ERROR_PRESETS[y_axis]["diff"]
        y_label = dic.markdown["err_" + key]
        return y_label
    y_label = dic.markdown[y_axis]
    return y_label


# Data getters
def _single_simulation_data(
    axis: GETTABLE_SIMULATION_OUTPUT_T, simulation_output: SimulationOutput
) -> list[float] | None:
    """lightwin.Get single data array from single SimulationOutput."""
    kwargs: dict[str, Any]
    kwargs = {"to_numpy": False, "to_deg": True}

    # patch to avoid envelopes being converted again to degrees
    if "envelope_pos" in axis:
        kwargs["to_deg"] = False
    data = simulation_output.get(axis, **kwargs)
    return data


def _single_simulation_all_data(
    x_axis: X_AXIS_T, y_axis: str, simulation_output: SimulationOutput
) -> tuple[np.ndarray, np.ndarray, dict[str, Any]]:
    """Get x data, y data, kwargs from a SimulationOutput."""
    x_data = _single_simulation_data(x_axis, simulation_output)
    y_data = _single_simulation_data(y_axis, simulation_output)

    if None in (x_data, y_data):
        x_data = np.full((10, 1), np.nan)
        y_data = np.full((10, 1), np.nan)
        logging.warning(
            f"{x_axis} or {y_axis} not found in {simulation_output}"
        )
        return x_data, y_data, {}

    x_data = np.array(x_data)
    y_data = np.array(y_data)
    plt_kwargs = dic.plot_kwargs[y_axis].copy()
    return x_data, y_data, plt_kwargs


def _single_accelerator_all_simulations_data(
    x_axis: X_AXIS_T, y_axis: str, accelerator: Accelerator
) -> tuple[list[np.ndarray], list[np.ndarray], list[dict[str, Any]]]:
    """Get x_data, y_data, kwargs from all SimulationOutputs of Accelerator."""
    x_data, y_data, plt_kwargs = [], [], []
    ls = "-"
    for solver, simulation_output in accelerator.simulation_outputs.items():
        x_dat, y_dat, plt_kw = _single_simulation_all_data(
            x_axis, y_axis, simulation_output
        )
        short_solver = solver.split("(")[0]
        if simulation_output.is_multiparticle:
            short_solver += " (multipart)"

        plt_kw["label"] = " ".join([accelerator.name, short_solver])
        plt_kw["ls"] = ls
        ls = "--"

        x_data.append(x_dat)
        y_data.append(y_dat)
        plt_kwargs.append(plt_kw)

    return x_data, y_data, plt_kwargs


def _all_accelerators_data(
    x_axis: X_AXIS_T, y_axis: str, *accelerators: Accelerator
) -> tuple[list[np.ndarray], list[np.ndarray], list[dict[str, Any]]]:
    """Get x_data, y_data, kwargs from all Accelerators (<=> for 1 subplot)."""
    x_data, y_data, plt_kwargs = [], [], []

    key = y_axis
    error_plot = y_axis[-4:] == "_err"
    if error_plot:
        key = y_axis[:-4]

    for accelerator in accelerators:
        x_dat, y_dat, plt_kw = _single_accelerator_all_simulations_data(
            x_axis, key, accelerator
        )
        x_data += x_dat
        y_data += y_dat
        plt_kwargs += plt_kw

    if error_plot:
        fun_error = _error_calculation_function(y_axis)
        x_data, y_data, plt_kwargs = _compute_error(
            x_data, y_data, plt_kwargs, fun_error
        )

    plt_kwargs = _avoid_similar_labels(plt_kwargs)

    return x_data, y_data, plt_kwargs


def _avoid_similar_labels(plt_kwargs: list[dict]) -> list[dict]:
    """Append a number at the end of labels in doublons."""
    my_labels = []
    for kwargs in plt_kwargs:
        label = kwargs["label"]
        if label not in my_labels:
            my_labels.append(label)
            continue

        while kwargs["label"] in my_labels:
            try:
                i = int(label[-1])
                kwargs["label"] += str(i + 1)
            except ValueError:
                kwargs["label"] += "_0"

        my_labels.append(kwargs["label"])
    return plt_kwargs


# Error related
def _error_calculation_function(
    y_axis: str,
) -> tuple[Callable[[np.ndarray, np.ndarray], np.ndarray], str]:
    """Set the function called to compute error."""
    scale = ERROR_PRESETS[y_axis]["scale"]
    error_computers = {
        "simple": lambda y_ref, y_lin: scale * (y_ref - y_lin),
        "abs": lambda y_ref, y_lin: scale * np.abs(y_ref - y_lin),
        "rel": lambda y_ref, y_lin: scale * (y_ref - y_lin) / y_ref,
        "log": lambda y_ref, y_lin: scale * np.log10(np.abs(y_lin / y_ref)),
    }
    key = ERROR_PRESETS[y_axis]["diff"]
    fun_error = error_computers[key]
    return fun_error


def _compute_error(
    x_data: list[np.ndarray],
    y_data: list[np.ndarray],
    plt_kwargs: dict[str, Any],
    fun_error: Callable[[np.ndarray, np.ndarray], np.ndarray],
) -> tuple[list[np.ndarray], list[np.ndarray]]:
    """Compute error with proper reference and proper function."""
    simulation_indexes = range(len(x_data))
    if ERROR_REFERENCE == "ref accelerator (1st solv w/ 1st solv, 2nd w/ 2nd)":
        i_ref = [i for i in range(len(x_data) // 2)]
    elif ERROR_REFERENCE == "ref accelerator (1st solver)":
        i_ref = [0]
    elif ERROR_REFERENCE == "ref accelerator (2nd solver)":
        i_ref = [1]
        if len(x_data) < 4:
            logging.error(
                f"{ERROR_REFERENCE = } not supported when only one "
                "simulation is performed."
            )

            return np.full((10, 1), np.nan), np.full((10, 1), np.nan)
    else:
        logging.error(
            f"{ERROR_REFERENCE = }, which is not allowed. Check "
            "allowed values in _compute_error."
        )
        return np.full((10, 1), np.nan), np.full((10, 1), np.nan)

    i_err = [i for i in simulation_indexes if i not in i_ref]
    indexes_ref_with_err = itertools.zip_longest(
        i_ref, i_err, fillvalue=i_ref[0]
    )

    x_data_error, y_data_error = [], []
    for ref, err in indexes_ref_with_err:
        x_interp, y_ref, _, y_err = helper.resample(
            x_data[ref], y_data[ref], x_data[err], y_data[err]
        )
        error = fun_error(y_ref, y_err)

        x_data_error.append(x_interp)
        y_data_error.append(error)

    plt_kwargs = [plt_kwargs[i] for i in i_err]
    return x_data_error, y_data_error, plt_kwargs


# Actual interface with matplotlib
def _make_a_subplot(
    axe: Axes,
    x_axis: X_AXIS_T,
    y_axis: GETTABLE_SIMULATION_OUTPUT_T | Literal["struct"],
    colors: dict[str, ColorType] | None,
    *accelerators: Accelerator,
    plot_section: bool = True,
    symetric_plot: bool = False,
    **usr_kwargs,
) -> None:
    """Get proper data and plot it on an Axe.

    Parameters
    ----------
    axe :
        Object on which to add plot data.
    x_axis :
        Nature of x axis.
    y_axis :
        What to plot.
    colors :
       Holds the line labels from previous plots and associate it to their
       colors.
    accelerators :
        Objects from which we take ``y_axis``.
    plot_section :
        To outline the different sections in the background of the plots.
    symetric_plot :
        If a symetric plot (wrt x axis) should be added.
    usr_kwargs :
        User-defined ``kwargs``, passed to the |axplot| method.

    """
    if plot_section:
        structure.outline_sections(accelerators[0].elts, axe, x_axis=x_axis)

    if y_axis == "struct":
        return structure.plot_structure(
            accelerators[-1].elts, axe, x_axis=x_axis
        )

    x_data, y_data, plt_kwargs = _all_accelerators_data(
        x_axis, y_axis, *accelerators
    )

    # Alternate markers for the "cav" preset
    markers = ("o", "^")
    marker_index = 0

    for x, y, _plt_kwargs in zip(x_data, y_data, plt_kwargs):
        if y_axis in ("v_cav_mv", "phi_s"):
            _plt_kwargs["marker"] = markers[marker_index]
            marker_index = (marker_index + 1) % len(markers)

        if colors is not None and _plt_kwargs["label"] in colors:
            _plt_kwargs["color"] = colors[_plt_kwargs["label"]]

        (line,) = axe.plot(x, y, **_plt_kwargs | usr_kwargs)

        if symetric_plot:
            symetric_kwargs = _plt_kwargs | {
                "color": line.get_color(),
                "label": None,
            }
            axe.plot(x, -y, **symetric_kwargs)

    axe.grid(True)
    axe.set_ylabel(_y_label(y_axis))


def plot_pty_with_data_tags(ax, x, y, idx_list, tags=True):
    """Plot y vs x.

    Data at idx_list are magnified with bigger points and data tags.

    """
    (line,) = ax.plot(x, y)
    ax.scatter(x[idx_list], y[idx_list], color=line.get_color())

    if tags:
        n = len(idx_list)
        for i in range(n):
            txt = (
                str(np.round(x[idx_list][i], 4))
                + ","
                + str(np.round(y[idx_list][i], 4))
            )
            ax.annotate(txt, (x[idx_list][i], y[idx_list[i]]), size=8)<|MERGE_RESOLUTION|>--- conflicted
+++ resolved
@@ -184,10 +184,6 @@
 
 def _separate_plot_presets_from_plot_modificators(
     plots: dict[str, Any],
-<<<<<<< HEAD
-) -> tuple[dict[str, Any], dict[str, Any]]:
-    """Separate the config entries corresponding to the name of a plot."""
-=======
 ) -> tuple[dict[str, bool], dict[str, Any]]:
     """Separate the config entries corresponding to the name of a plot.
 
@@ -207,7 +203,8 @@
         modificator, eg ``"add_objectives"``.
 
     """
->>>>>>> f88eb999
+
+    
     plot_presets: dict[str, bool] = {}
     plot_kwargs: dict[str, Any] = {}
     for key, value in plots.items():
