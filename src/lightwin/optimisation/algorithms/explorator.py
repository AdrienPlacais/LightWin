--- conflicted
+++ resolved
@@ -15,11 +15,7 @@
 
 """
 
-<<<<<<< HEAD
-from dataclasses import dataclass
-=======
 import logging
->>>>>>> 222029a3
 from typing import Literal
 
 import numpy as np
@@ -47,39 +43,18 @@
     supports_constraints = True
     compute_constraints: ComputeConstraintsT
 
-<<<<<<< HEAD
-    def __init__(self, *args, **kwargs) -> None:
-        """Instantiate object."""
-        return super().__init__(*args, **kwargs)
-
-    def optimise(self) -> tuple[bool, SetOfCavitySettings | None, OptiSol]:
-        """
-        Set up the optimisation and solve the problem.
-
-        Returns
-        -------
-        success : bool
-            Tells if the optimisation algorithm managed to converge.
-        optimized_cavity_settings : SetOfCavitySettings | None
-            Best solution found by the optimization algorithm.
-        info : OptiSol
-=======
     def optimize(self) -> OptiSol:
         """Set up the optimization and solve the problem.
 
         Returns
         -------
         opti_sol : OptiSol
->>>>>>> 222029a3
             Gives list of solutions, corresponding objective, convergence
             violation if applicable, etc.
 
         """
-<<<<<<< HEAD
-=======
         if self.n_var != 2:
             logging.warning("I think this algo only works with 2 vars")
->>>>>>> 222029a3
         kwargs = self._algorithm_parameters()
 
         _, variables_values = self._generate_combinations(**kwargs)
@@ -99,24 +74,8 @@
             objectives_values,
             criterion="minimize norm of objective",
         )
-<<<<<<< HEAD
-        assert best_solution is not None
-        assert best_objective is not None
-        info: OptiSol = {
-            "X": best_solution.tolist(),
-            "F": best_objective.tolist(),
-            "objectives_values": {},
-        }
-
-        optimized_cavity_settings = self._create_set_of_cavity_settings(
-            np.array(info["X"])
-        )
-        self._finalize()
-        return True, optimized_cavity_settings, info
-=======
         self._finalize(self.opti_sol)
         return self.opti_sol
->>>>>>> 222029a3
 
     def _algorithm_parameters(self) -> dict:
         """Create the ``kwargs`` for the optimisation."""
