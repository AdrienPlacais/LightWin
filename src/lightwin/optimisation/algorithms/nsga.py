"""Define :class:`NSGA`, a genetic algorithm for optimisation.

.. warning::
    Implementation not modified since v0.0.0.0.0.1 or so

"""

import logging
from typing import Callable

import numpy as np
from pymoo.algorithms.moo.nsga3 import NSGA3
from pymoo.core.algorithm import Algorithm
from pymoo.core.evaluator import Evaluator
from pymoo.core.population import Population
from pymoo.core.problem import ElementwiseProblem, Problem
from pymoo.core.result import Result
from pymoo.mcdm.pseudo_weights import PseudoWeights
from pymoo.operators.sampling.lhs import LHS
from pymoo.operators.selection.tournament import TournamentSelection
from pymoo.optimize import minimize
from pymoo.termination.default import DefaultMultiObjectiveTermination

from lightwin.failures.set_of_cavity_settings import SetOfCavitySettings
from lightwin.optimisation.algorithms.algorithm import (
    OptimisationAlgorithm,
    OptiSol,
)


class NSGA(OptimisationAlgorithm):
    """Non-dominated Sorted Genetic Algorithm."""

    supports_constraints = True

    def __init__(
        self, *args, history_kwargs: dict | None = None, **kwargs
    ) -> None:
        """Set additional information."""
        if history_kwargs is not None:
            logging.warning(
                "History recording not implemented for DownhillSimplexPenalty."
            )
        super().__init__(*args, history_kwargs=history_kwargs, **kwargs)

<<<<<<< HEAD
    def optimise(self) -> tuple[bool, SetOfCavitySettings | None, OptiInfo]:
        """Set up the optimisation and solve the problem.
=======
    def optimize(self) -> OptiSol:
        """Set up the optimization and solve the problem.
>>>>>>> 222029a3

        Returns
        -------
        success : bool
            Tells if the optimisation algorithm managed to converge.
        optimized_cavity_settings : SetOfCavitySettings
            Best solution found by the optimization algorithm.
        info : dict[str, list[float]]] | None
            Gives list of solutions, corresponding objective, convergence
            violation if applicable, etc.

        """
        problem: Problem = MyElementwiseProblem(
            _wrapper_residuals=self._wrapper_residuals,
            **self._problem_arguments,
        )

        bias_init = True
        initial_population = None
        n_pop = 200
        if bias_init:
            initial_population = self._set_population(problem, n_pop)

        algorithm = self._set_algorithm(sampling=initial_population)
        termination = self._set_termination()

        result: Result = minimize(
            problem=problem,
            algorithm=algorithm,
            termination=termination,
            selection=TournamentSelection,
            # seed=None,
            verbose=True,
            # display=None,
            # callback=None,
            # return_least_infeasible=False,
            # save_history=False,
        )
        success = True

        # add least squares solution
        # result.X = np.vstack((result.X, self.x_0))
        # f, g = self._wrapper_residuals(self.x_0)
        # result.F = np.vstack((result.F, f))
        # result.G.append(g)

        set_of_cavity_settings, info = self._best_solution(result)
        self._finalize()
        return success, set_of_cavity_settings, info

    @property
    def _problem_arguments(self) -> dict[str, int | np.ndarray]:
        """Gather arguments required for :class:`.ElementwiseProblem`."""
        _xl, _xu = self._format_variables()
        kwargs = {
            "n_var": self.n_var,
            "n_obj": self.n_obj,
            "n_ieq_constr": self.n_constr,
            "xl": _xl,
            "xu": _xu,
        }
        return kwargs

    def _format_variables(self) -> tuple[np.ndarray, np.ndarray]:
        """Format :class:`.Variable` for this algorithm."""
        _xl = [var.limits[0] for var in self.variables]
        _xu = [var.limits[1] for var in self.variables]
        return _xl, _xu

    @property
    def x_0(self) -> np.ndarray:
        """Return initial value used in :class:`.LeastSquares`."""
        return np.array([var.x_0 for var in self.variables])

    @property
    def x_max_k_e(self) -> np.ndarray:
        """Return a solution with maximum electric fields."""
        x_max = []
        for var in self.variables:
            if var.name == "k_e":
                x_max.append(var.limits[1])
                continue
            x_max.append(var.x_0)
        return x_max

    def _wrapper_residuals(
        self, var: np.ndarray
    ) -> tuple[np.ndarray, np.ndarray]:
        """Compute residuals from an array of variable values."""
        cav_settings = self._create_set_of_cavity_settings(var)
        simulation_output = self.compute_beam_propagation(cav_settings)

        objective = self.compute_residuals(simulation_output)
        constraints = self.compute_constraints(simulation_output)
        return np.abs(objective), constraints

    def _set_algorithm(self, *args, **kwargs) -> Algorithm:
        """Set `pymoo`s `Algorithm` object."""
        algorithm = NSGA3(*args, **kwargs)
        return algorithm

    def _set_termination(self) -> DefaultMultiObjectiveTermination:
        """Set the termination condition."""
        termination = DefaultMultiObjectiveTermination(
            n_max_gen=1000, n_max_evals=10000, xtol=1e-8, ftol=1e-8
        )
        return termination

    def _set_population(self, problem: Problem, n_pop: int) -> Population:
        """Set population, with some predefined individuals."""
        sampling = LHS()
        initial_variables = sampling(problem, n_pop).get("X")
        initial_variables[0, :] = self.x_0
        initial_variables[1, :] = self.x_max_k_e

        initial_population = Population.new("X", initial_variables)
        Evaluator().eval(problem, initial_population)
        return initial_population

    def _best_solution(
        self, result: Result
    ) -> tuple[SetOfCavitySettings, dict[str, np.ndarray]]:
        """Take the "best" solution."""
        approx = _characteristic_points(result)

        n_f = (result.F - approx["ideal"]) / (
            approx["nadir"] - approx["ideal"]
        )

        n_obj = len(self.objectives)
        weights = np.ones(n_obj) / n_obj
        idx_best = PseudoWeights(weights).do(n_f)

        set_of_cavity_settings = self._create_set_of_cavity_settings(
            result.X[idx_best]
        )
        info = {"X": result.X[idx_best], "F": result.F[idx_best]}
        logging.info(f"I choose {info['F']} (idx {idx_best})")
        return set_of_cavity_settings, info


class MyElementwiseProblem(ElementwiseProblem):
    """A first test implementation, eval single solution at a time."""

    def __init__(
        self,
        _wrapper_residuals: Callable[np.ndarray, np.ndarray],
        **kwargs: int | np.ndarray,
    ) -> None:
        """Create object."""
        self._wrapper_residuals = _wrapper_residuals
        super().__init__(**kwargs)

    def _evaluate(
        self, x: np.ndarray, out: dict[str, np.ndarray], *args, **kwargs
    ) -> dict[str, np.ndarray]:
        """Calculate and return the objectives."""
        out["F"], out["G"] = self._wrapper_residuals(x)
        return out


def _characteristic_points(result: Result) -> dict[str, np.ndarray]:
    """Give the ideal and Nadir points as a dict."""
    ideal_idx = result.F.argmin(axis=0)
    ideal = result.F.min(axis=0)

    # ideal_idx_bis = result.F[:-1].argmin(axis=0)
    # ideal_bis = result.F[:-1].min(axis=0)

    nadir_idx = result.F.argmax(axis=0)
    nadir = result.F.max(axis=0)

    logging.info(
        f"Manually added: idx {result.F.shape[0] - 1}\n"
        f"Ideal points are {ideal} (idx {ideal_idx})\n"
        # f"(without manually added lsq: {ideal_bis} @ {ideal_idx_bis}\n"
        f"Nadir points are {nadir} (idx {nadir_idx})"
    )
    approx = {"ideal": ideal, "nadir": nadir}
    return approx<|MERGE_RESOLUTION|>--- conflicted
+++ resolved
@@ -43,13 +43,8 @@
             )
         super().__init__(*args, history_kwargs=history_kwargs, **kwargs)
 
-<<<<<<< HEAD
-    def optimise(self) -> tuple[bool, SetOfCavitySettings | None, OptiInfo]:
-        """Set up the optimisation and solve the problem.
-=======
     def optimize(self) -> OptiSol:
         """Set up the optimization and solve the problem.
->>>>>>> 222029a3
 
         Returns
         -------
