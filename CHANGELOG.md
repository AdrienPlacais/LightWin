--- conflicted
+++ resolved
@@ -22,15 +22,7 @@
 - `SUPERPOSE_MAP` will be implemented for 1D maps (warning issued with `Envelope3D`: no transverse tracking).
 
 
-<<<<<<< HEAD
-- Creation of `DatLine` object, holding a line of the ``.dat`` file. Solves several bugs, e.g. with hyphens in personalized names.
-- Makefile for docs is up-to-date. Instructions in README.
-- Replaced `RfField` object by `Field`. The latter is more generic and shared by all the `FieldMap` using it.
-- Changed location of `RfField` object, now in `core/em_field/rf_field`.
-- The solver `Envelope1D` is now `CyEnvelope1D` when user wants Cython.
-=======
 ## [0.8.0b4] 2024-11-08
->>>>>>> 4bdf32d9
 
 ### Added
 
