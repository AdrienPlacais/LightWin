--- conflicted
+++ resolved
@@ -6,9 +6,6 @@
 and this project adheres to [Semantic Versioning](https://semver.org/spec/v2.0.0.html).
 
 
-<<<<<<< HEAD
-## [0.9.0] -- `superposed_field_map` branch
-=======
 ## [0.?.??] 2024-??-?? -- branch under development
 
 ### Changed
@@ -17,7 +14,6 @@
 - Plotting is now performed thanks to the `plotter` library.
 
 ## [0.9.0] -- unreleased
->>>>>>> 36569767
 
 ### Added
 
