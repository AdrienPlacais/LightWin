--- conflicted
+++ resolved
@@ -17,12 +17,9 @@
 
 - Creation of `DatLine` object, holding a line of the ``.dat`` file. Solves several bugs, e.g. with hyphens in personalized names.
 - Makefile for docs is up-to-date. Instructions in README.
-<<<<<<< HEAD
 - Replaced `RfField` object by `Field`. The latter is more generic and shared by all the `FieldMap` using it.
-=======
 - Changed location of `RfField` object, now in `core/em_field/rf_field`.
 - The solver `Envelope1D` is now `CyEnvelope1D` when user wants Cython.
->>>>>>> 02439671
 
 ### Fixed
 
