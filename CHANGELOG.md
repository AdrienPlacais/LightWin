# Changelog

All notable changes to this project will be documented in this file.

The format is based on [Keep a Changelog](https://keepachangelog.com/en/1.1.0/),
and this project adheres to [Semantic Versioning](https://semver.org/spec/v2.0.0.html).

<<<<<<< HEAD
## [0.13.4] -- 2025-11-26

### Fixed

- Release workflow on macos os 13 was [not supported anymore](https://github.com/actions/runner-images/issues/13046).

## [0.13.3] -- 2025-11-25

### Fixed

- Removed `pymoo` dependencies and `NSGA` algorithm to avoid build errors.

## [0.13.2] -- 2025-11-25

### Fixed

- Bad output path resolution due to a merge conflict.

## [0.13.1] -- 2025-11-25

### Changed

- `export_phase` is now a mandatory configuration entry for beam calculators.
  Former default behavior is preserved: if this entry is not given, we set it to
  `"as_in_cavity_settings"`.
- Modernized the `experimental` module: `Plotter`, `SimulationOutputEvaluator`.
  _Write some tutorial for official functionality release._
=======
## [0.13.1]
>>>>>>> 96bdfeea

### Fixed

- Field map phase is correctly exported in the `DAT` files.
<<<<<<< HEAD
- Ensured that the `default_value` of configuration entries are used.
- TraceWin compensation works again.
=======
>>>>>>> 96bdfeea

## [0.13.0] -- 2025-11-05

### Added

- SNS-like compensation method:
  - Activate it with `reference_phase_policy = "phi_s"`, `strategy = "corrector
at exit"` and `"objective_preset = "CorrectorAtExit"`.
  - `n_compensating` cavities around each failure are used to keep energy
    longitudinal shape "reasonable".
    - `n_compensating = 0` is currently not supported.
  - All downstream cavities are rephased to preserve longitudinal acceptance.
  - Final `n_correctors` cavities accelerate the beam to retrieve nominal energy.

### Deprecated

- All the `Objective` subclasses are now in the `lightwin.optimisation.objective
.objective` module. Old import paths still work but raise a warning when used.
  The `Objective` subclasses are:
  - `MinimizeDifferenceWithRef`
  - `MinimizeMismatch`
  - `QuantityIsBetween`

## [0.12.1] -- 2025-08-26

### Changed

- More consistent documentation of parameters type.

### Fixed

- `cython` transfer matrices were not used

## [0.12.0] -- 2025-08-25

### Added

- The cavities reference phase is now determined by `reference_phase_policy`.
  - This is more permissive than `flag_phi_abs`, that could only be `True` or `False`.
  - Now, reference phase can be `phi_0_abs`, `phi_0_rel`, `phi_s` or `as_in_dat_file`!

### Changed

- The `CavitySettings` object, and in particular its handling of phases and reference phases, is more robust.
  - This update introduced significant changes: do not hesitate [to file an issue](https://github.com/AdrienPlacais/LightWin/issues) if you encounter `MissingAttributeError`, or any phase-related error.

### Deprecated

- Do not use the `TOML` `flag_phi_abs` configuration entry anymore, prefer `reference_phase_policy`.
  - If `flag_phi_abs` is found, a deprecation warning is raised.
  - For now, `flag_phi_abs` as precedence over `reference_phase_policy` to keep backward compatibility.

## [0.11.4] -- 2025-08-21

### Added

- New Sphinx directive to nicely display dictionaries.
  - Check [example](https://lightwin.readthedocs.io/en/0.11.x/manual/configuration.wtf.html#wtf-section)
- Support for Bayesian Optimization `kwargs`.

### Fixed

- Selection of `simulated_annealing` was in fact not possible.

## [0.11.3] -- 2025-08-20

### Added

- New optimization algorithms:
  - Simulated Annealing.
  - Bayesian Optimization.

## [0.11.2] -- 2025-08-20

### Fixed

- Dummy import error in test suite.

## [0.11.1] -- 2025-08-20

### Changed

- Tables listing configuration options are more consistent in the html documentation.

## [0.11.0] -- 2025-08-19

### Added

- Calculation of energy and phase acceptances (#5).
- New `physics` package holding helper physical functions (#6).
- New plot preset: `acceptance`.
- Explicit error message when trying to plot some bugged quantities:
  - Transfer matrix components (TraceWin)
  - Phase acceptance (TraceWin)

### Fixed

- Objective position was plotted at the wrong place when the x-axis of plot was index of elements.
- `r_zdelta` components can be `get` and plotted using `transfer_matrix` plot preset.
- Symmetric plot (`envelope`, `acceptance`) work as expected.

## [0.10.6] -- 2025-07-04

### Added

- Documentation for `setuptools_scm` issues when downloading LightWin as an archive.

## [0.10.5] -- 2025-07-01

### Fixed

- Missing dependencies in linux Github Actions wheel builder.

## [0.10.4] -- 2025-07-01

### Added

- Introduced `BeamKwargs` typing. Easier to know the values stored in this object.

## [0.10.3] -- 2025-06-30

### Fixed

- Bug introduced in the beam parameters test by 0.10.2.

## [0.10.2] -- 2025-06-30

### Fixed

- `MinimizeDifferenceWithRef` residuals func now returns an always positive value.
  - Does not make any difference with `OptimisationAlgorithm` such as `LeastSquares` which take the squared residuals. May be a game changer for other algorithms.
- Flag to handle `SimulationOutput.get(..., elt=elt)` when `elt: Element` is not in `SimulationOutput.elts`.
  - Fixed some errors at `Objective` creation.

## [0.10.1] -- 2025-06-06

### Fixed

- Update of `CITATION.cff`, `CHANGELOG.md`

## [0.10.0] -- 2025-06-06

### Added

- `release.py` script, `CONTRIBUTING.md` to ease collaboration.

### Changed

- `Accelerator.get`, `SimulationOutput.get`, `ListOfElements.get` now accept arguments found in `FieldMap`.
  - _e.g._: `ListOfElements.get("freq_cavity_mhz")` is now valid.

## [0.10.0rc0] -- 2025-05-12

### Changed

- Refactored the `get` methods.
  - It may introduce some bugs, do not hesitate to reach me out in case of problem.

### Fixed

- `get` refactoring fixed several bugs:
  - Some `get` methods such as `SimulationOutput.get` did not consider the `phase_space_name` keyword argument.
  - `get` methods behavior are more consistent.

<!-- Adhere to development best practices. -->
<!-- In particular, follow advices listed in the great [Scientific Python library development guide](https://learn.scientific-python.org/development/). -->

## [0.9.4] -- 2025-05-06

### Added

- Wrote the [documentation](https://lightwin.readthedocs.io/en/latest/manual/get_method.html) for the magic `get` methods.
- Added `get` examples in the example notebook.

## [0.9.3] -- 2025-04-09

### Fixed

- The `lightwin.config_manager` symlink pointing to `lightwin.config.config_manager` did not resolve on Windows.
  It was deleted and all `import lightwin.config_manager` were replaced by `import lightwin.config.config_manager`.

### Changed

- `import lightwin.config_manager` no longer works! Replace all occurrences by `import lightwin.config.config_manager`.

## [0.9.2] -- 2025-04-07

### Added

- Type hints for the `.get` methods.
- Notebook example to showcase how LightWin can be used.
- You can give `matplotlib.axes.Axes.plot` kwargs in the `plots` TOML section.

## [0.9.1] -- 2025-01-30

### Added

- When tagging a version:
  - The package is built and tested on several platforms, before being released to PyPI.
  - `CITATION.cff` is automatically updated accordingly.
- Package on `pip` (simpler installation with `pip install lightwin`).

### Changed

- Data used for examples was moved from `data/example/` to `src/lightwin/data/ads/`.
  - It can now be imported for testing purposes.
  - See also: [Including data files](https://learn.scientific-python.org/development/patterns/data-files/)

## [0.9.0] -- 2025-01-21

### Added

- CI/CD tasks:
  - Automatic linting with `pre-commit.ci`.
  - Automatic checking of common mistakes with `pre-commit.ci`.
  - Run automatic tests using `pytest` and GitHub workflows.
- Badges to quickly see if something went wrong.

### Changed

- Introduced optional dependencies.
  - Install them with `pip install -e .[docs]` or `pip install -e .[test]`.
  - It is recommended to install LightWin with the test optional dependencies.

## [0.8.4] 2025-01-15

### Changed

- Tests now rely on the `pytest.approx` functions, much cleaner than previous approach.

## [0.8.3] 2025-01-13

### Added

- Version number and commit number are written in the log file.

### Fixed

- Properly handle opening/closing log files.
- Display of some objective values.

## [0.8.2] 2024-11-11

### Added

- Possibility to save optimization history. Check `[save_wtf]` table in `data/example/lightwin.toml`.

## [0.8.1] 2024-11-11

### Added

- Utility scripts in `ui/workflow_setup.py` defining generic LightWin workflows.
- User can provide `fault_scenario_factory` with a `ObjectivesFactory` to define objectives without altering the source code.
- The `add_objective` in the [plots] TOML table to show position of objective.

## [0.8.0b4] 2024-11-08

### Added

- `SimulationOutput.plot()` method, that calls `.get` under the hood and takes in the same arguments.
- Non-normalized emittance is stored under `non_norm_eps`. Ex: `SimulationOutput.get("non_norm_eps_phiw")`.

### Changed

- Normalized emittances are explicitly marked as normalized in the output.

## [0.8.0b3] 2024-11-07

### Added

- `SET_SYNC_PHASE` commands are now handled for export in DAT file.
- It is now possible to use the `export_phase` in the `[beam_calculator]` table to choose the type of phase to put in the output DAT file.

### Changed

- Display of cavity parameters in `cav.png`, so that 2nd solver does not hide 1st.

### Fixed

- Calculating `phi_0_abs` of a cavity when the reference was `phi_s` raised error.
- `path_cal` not existing in `TraceWin` raised error instead of just creating the folder.
- Interpolation of Twiss to compute mismatch factor was bugged.

## [0.8.0b2] 2024-11-05

### Fixed

- Fixed several bugs that were outside the scope of my pytests.
  - `beam_calc_post` configuration key was no longer recognized.
  - Not providing the `project_folder` key in the `[files]` TOML table led to bug.
  - Some elements created bugs in `CyEnvelope1D`.

## [0.8.0b1] 2024-11-04

### Fixed

- Dot characters in field map file names do not throw an error anymore.
- When several `Element` objects have the same `_personalized_name`, a fallback name and a warning is raised instead of raising an `AssertionError`.

### Changed

- Creation of `DatLine` object, holding a line of the `.dat` file. Solves several bugs, e.g. with hyphens in personalized names.
- Makefile for docs is up-to-date. Instructions in README.
- Changed location of `RfField` object, now in `core/em_field/rf_field`.
- The solver `Envelope1D` is now `CyEnvelope1D` when user wants Cython.

## [0.8.0b0] 2024-10-22

### Changed

- The configuration manager was refactored.
- `NewRfField` object officially replaces `RfField`.
- The configurations for the different objects are now in the `specs.py` files, in the same folder as the object they instantiate.

### Deleted

- Constants were removed from the config module to fix circular dependency and bad design issues.
- `BeamCalculator` objects now need to be given the `beam` configuration dict. Easiest is to instantiate `BeamCalculatorFactory` with `**config`.
- `Accelerator` will also use data from `beam`. Instantiate `AcceleratorFactory` with `**config`.
- `SimulationOutputFactory` instantiated with `_beam_kwargs`.

## [0.7.0] 2024-10-22

### Added

- Better display of units in documentation with the new `:unit:` role.

## [0.7.0b3] 2024-10-09

### Added

- Documentation has links to documentation from other libraries (numpy etc).

### Changed

- Documentation is nitpicky.

### Fixed

- Loading function of `evaluations.csv` in `lw-combine-solutions` to handle trailing whitespaces.
- Documentation generation does not raise warnings anymore (except for pymoo).

## [0.7.0b2] 2024-10-01

### Fixed

- Updated path to scripts in `pyproject.toml`; they should work again!

### Changed

- Table of Contents does not show the full path to every module/package anymore. The API section should be much clearer now!
- Better display of the constants in the doc

## [0.7.0b1] 2024-09-30

### Fixed

- Scripts moved to the `lightwin` module so that they can actually be imported.
- `outfolder` argument in `combine-solutions` script is automatically created if it does not exist.
- Documentation includes the API reference again.
- Most of the errors raised during documentation compilation were fixed.

## [0.7.0b0] 2024-09-26

### Fixed

- Released constraints on the versions of installed packages.

## [0.7.0b] 2024-08-07

### Changed

- The code is packaged.
- Installation instructions were updated.
- It is not necessary to add LightWin to your `PATH`.
- Imports of LightWin modules and functions must be imported from `lightwin`: `from lightwin.<foo> import <fee>`.
- Cython compilation is automatic.

## [0.6.21] 2024-06-07

### Added

- Support for `REPEAT_ELE` command.
- Basic support for `SET_SYNC_PHASE`. This command can be kept in the input `.dat`, but output `.dat` will hold relative or absolute phase (determined by the `BeamCalculator.reference_phase`).

### Changed

- When creating the `BeamCalculator`, prefer `method="RK4"` over `method="RK"` for 4th order Runge-Kutta method.

## [0.6.20] 2024-05-31

### Added

- Basic support for `ADJUST` commands
- New functionality: pass beauty.
- After a `FaultScenario` is fixed, use `insert_beauty_pass_instructions` from `util.beauty_pass` to add diagnostics and adjust and let TraceWin refine the settings.
- Prefer providing `TraceWin` with `cancel_matchingP = true` (would be too long).
- Do NOT provide `cancel_matching = true` nor `cancel_matching = false`. Just drop this argument out (FIXME).
- Compensating, rephased and failed cavities will be incorrectly displayed as nominal (green) cavities in the output figures (FIXME).

### Fixed

- Personalized name of field maps 1100, 100 and of quadrupoles are now exported in output dat file.
- Note that this is a temporary patch, a more robust solution will be implemented in future updates.

## [0.6.19] 2024-05-27

### Added

- Support for the TraceWin command line arguments: `algo`, `cancel_matching` and `cancel_matchingP`
- You can provide a `shift` key in `wtf` to shift the window of compensating cavities.
  - Example with 4 compensating lattices:
    - `shift=0` -> 2 upstream and 2 downstream compensating lattices
    - `shift=+1` -> 1 upstream and 3 downstream compensating lattices
    - `shift=-1` -> 3 upstream and 1 downstream compensating lattices
- `Variable`/`Constraint` limits can be changed after creation with the `change_limits` method.
- You can override the default kwargs in the `OptimisationAlgorithm` actual algo.
- Support for pickling/unpickling objects.
  - In other words: some objects such as `Accelerator` or `SimulationOutput` can be saved in binary format, so they can be reloaded and reused in a later Python instance without the hassle of recreating and recomputing everything.

### Changed

- A configuration file is mandatory to select the TraceWin executables.

### Fixed

- SimulationOutput created by TraceWin have a `is_multiparticle` attribute that matches reality.
- Position envelopes are now plotted in deg instead of degdeg (1degdeg = 180 / pi deg).

## [0.6.18] 2024-04-23

### Added

- You can forbid a cavity from being retuned (ex: a rebuncher which is here to rebunch, not to try funny beamy things). Just set `my_cavity.can_be_retuned = False`.
- By default, a lattice without any retunable cavity is skipped when selecting the compensating cavities; this behavior can be modified by setting a `min_number_of_cavities_in_lattice` with `l neighboring lattices` method in the configuration.

### Changed

- New typing features impose the use of Python 3.12.
- The `idx` key in the `wtf` dictionary is now called `id_nature`, which can be one of the following:
  - `cavity`: we consider that `failed = [[10]]` means "the 10th cavity is down".
  - `element`: we consider that `failed = [[10]]` means "the 10th element is down". If the 10th element is not a cavity, an error is raised.
  - `name`: we consider that `failed = [["FM10"]]` means "the first element which name is 'FM10' is down".
- With the `l neighboring lattices` strategy, `l` can now be odd.
- You can provide `tie_strategy = "downstream first"` or `tie_strategy = "upstream first"` to favour up/downstream cavities when there is a tie in distance between compensating cavities/lattices and failed.

### Fixed

- Colors in Evaluator plots are now reset between executions

## [0.6.17] 2024-04-19

### Added

- Switch between different phases at `.dat` save.

### Fixed

- With the `"sync_phase_amplitude"` design space, the synchronous phases were saved in the `.dat` and labelled as relative phase (no `SET_SYNC_PHASE`).

## [0.6.16] 2024-04-17

### Added

- New design space `"rel_phase_amplitude_with_constrained_sync_phase"`
- Pytest for basic compensation with all `BeamCalculator`
- Pytest for every `Design Space`

### Deprecated

- Some design space names are not to be used.
- `"unconstrained"` -> `"abs_phase_amplitude"`
- `"unconstrained_rel"` -> `"rel_phase_amplitude"`
- `"constrained_sync_phase"` -> `"abs_phase_amplitude_with_constrained_sync_phase"`
- `"sync_phase_as_variable"` -> `"sync_phase_amplitude"`

### Removed

- Support for `.ini` configuration files.
- `"phi_s_fit"` entry in configuration (use the proper design space config entry instead)

### Fixed

- Lattices and their indexes correctly set.
- Synchronous phases correctly calculated and updated; can be used as a variable again.

# Future updates

## [0.?.??] 2024-??-?? -- branch under development

### Changed

- `evaluator` objects are more robust and can be configured from the `.toml`.
- Plotting is now performed thanks to the `plotter` library.

### Added

- `FIELD_MAP 70` does not raise error (warning issued with `Envelope3D`: no transverse tracking).
- `SUPERPOSE_MAP` will be implemented for 1D maps (warning issued with `Envelope3D`: no transverse tracking).

<!-- ## [0.0.0] 1312-01-01 -->
<!---->
<!-- ### Added -->
<!---->
<!-- ### Changed -->
<!---->
<!-- ### Deprecated -->
<!---->
<!-- ### Removed -->
<!---->
<!-- ### Fixed -->
<!---->
<!-- ### Security --><|MERGE_RESOLUTION|>--- conflicted
+++ resolved
@@ -5,7 +5,13 @@
 The format is based on [Keep a Changelog](https://keepachangelog.com/en/1.1.0/),
 and this project adheres to [Semantic Versioning](https://semver.org/spec/v2.0.0.html).
 
-<<<<<<< HEAD
+## 0.13.5 -- unreleased
+
+### Changed
+
+- Modernized the `experimental` module: `Plotter`, `SimulationOutputEvaluator`.
+  _Write some tutorial before official functionality release._
+
 ## [0.13.4] -- 2025-11-26
 
 ### Fixed
@@ -31,20 +37,12 @@
 - `export_phase` is now a mandatory configuration entry for beam calculators.
   Former default behavior is preserved: if this entry is not given, we set it to
   `"as_in_cavity_settings"`.
-- Modernized the `experimental` module: `Plotter`, `SimulationOutputEvaluator`.
-  _Write some tutorial for official functionality release._
-=======
-## [0.13.1]
->>>>>>> 96bdfeea
 
 ### Fixed
 
 - Field map phase is correctly exported in the `DAT` files.
-<<<<<<< HEAD
 - Ensured that the `default_value` of configuration entries are used.
 - TraceWin compensation works again.
-=======
->>>>>>> 96bdfeea
 
 ## [0.13.0] -- 2025-11-05
 
