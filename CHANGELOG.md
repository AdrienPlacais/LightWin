--- conflicted
+++ resolved
@@ -5,7 +5,6 @@
 The format is based on [Keep a Changelog](https://keepachangelog.com/en/1.1.0/),
 and this project adheres to [Semantic Versioning](https://semver.org/spec/v2.0.0.html).
 
-<<<<<<< HEAD
 ## [0.15.0] -- unreleased
 
 ### Added
@@ -29,9 +28,8 @@
 > `FaultScenarioFactory`. If you created your `Accelerator` and `FaultScenario`
 > yourself instead of using utility functions from the `ui` module,
 > `automatic_study` will not be supported.
-=======
+
 ## [0.14.1] -- 2025-12-10
->>>>>>> 35516ae0
 
 ### Changed
 
