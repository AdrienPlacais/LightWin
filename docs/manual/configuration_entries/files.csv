<<<<<<< HEAD
Entry,Type,Description,Allowed values,Mandatory?
``dat_file``,path,Path to the ``.dat`` file,,✅
``project_folder``,path,Path output results will be stored file,,❌
=======
Entry          ,Type ,Description               ,Allowed values ,Mandatory? 
``dat_file``   ,path ,Path to the ``.dat`` file ,               ,✅         
``out_folder`` ,path ,Name of the output folder ,               ,❌         
>>>>>>> e00b6d31
<|MERGE_RESOLUTION|>--- conflicted
+++ resolved
@@ -1,9 +1,3 @@
-<<<<<<< HEAD
-Entry,Type,Description,Allowed values,Mandatory?
-``dat_file``,path,Path to the ``.dat`` file,,✅
-``project_folder``,path,Path output results will be stored file,,❌
-=======
 Entry          ,Type ,Description               ,Allowed values ,Mandatory? 
 ``dat_file``   ,path ,Path to the ``.dat`` file ,               ,✅         
-``out_folder`` ,path ,Name of the output folder ,               ,❌         
->>>>>>> e00b6d31
+``out_folder`` ,path ,Name of the output folder ,               ,❌         